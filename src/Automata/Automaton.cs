﻿using System;
using System.Collections.Generic;
using System.Text;
using Microsoft.Automata.Internal;

namespace Microsoft.Automata
{
    /// <summary>
    /// Symbolic Finite Automaton, provides basic generic algorithms for manipulating SFAs
    /// </summary>
    /// <typeparam name="T">type of the move condition</typeparam>
    public class Automaton<T> : IAutomaton<T> 
    {
        private Dictionary<int, List<Move<T>>> delta;
        private Dictionary<int, List<Move<T>>> deltaInv;
        private int initialState;
        private HashSet<int> finalStateSet;
        private int maxState;

        public bool isEpsilonFree = false;
        public bool isDeterministic = false;
        internal bool isUnambiguous = false;

        #region special word boundary states
        internal bool DoesNotContainWordBoundaries
        {
            get { return wordBoundaries == null || wordBoundaries.Count == 0; }
        }
        HashSet<int> wordBoundaries = null;
        internal IEnumerable<int> EnumerateWordBoundaries()
        {
            if (DoesNotContainWordBoundaries)
                yield break;
            else
            {
                foreach (var s in wordBoundaries)
                    yield return s;
            }
        }
        internal void AddWordBoundary(int wordBoundaryState)
        {
            if (wordBoundaries == null)
                wordBoundaries = new HashSet<int>();
            wordBoundaries.Add(wordBoundaryState);
        }

        internal void AddWordBoundaries(IEnumerable<int> wordBoundaryStates)
        {
            foreach (var s in wordBoundaryStates)
                AddWordBoundary(s); 
        }

        internal bool IsWordBoundary(int s)
        {
            return wordBoundaries != null && wordBoundaries.Contains(s);
        }

        #endregion

        /// <summary>
        /// Gets some final state of the automaton
        /// </summary>
        public int FinalState
        {
            get
            {
                foreach (int f in finalStateSet)
                    return f; //return some final state
                throw new AutomataException(AutomataExceptionKind.NoFinalState);
            }
        }


        internal bool didTopSort = false;
        internal List<int> topsort = null;

        /// <summary>
        /// Returns true iff the automaton has no states p such that there is a nonempty path from p to p.
        /// </summary>
        public bool IsLoopFree
        {
            get
            {
                if (!didTopSort)
                    topsort = TopSort();
                return topsort != null;
            }
        }

        /// <summary>
        /// Returns true iff the automaton isnonempty has a single initial state and a single final state, and
        /// either the initial state is also final and has no transitions or a loop, 
        /// the initial state has no incoming transtions, the final state has either no outgoing transitions or has a single selfloop, 
        /// and all other states have one incoming and one outgoing transition.
        /// </summary>
        public bool CheckIfSequence(out int length)
        {
            if (IsFinalState(initialState) && (OutDegree(initialState) == 0 || (OutDegree(initialState) == 1 && IsLoopState(initialState))))
            {
                length = 0;
                return true;
            }
            if (IsEmpty || InDegree(initialState) != 0 || OutDegree(initialState) != 1)
            {
                length = -1;
                return false;
            }

            var s = GetMoveFrom(initialState).TargetState;

            int k = 1;

            while (!IsFinalState(s))
            {
                if (OutDegree(s) != 1 || InDegree(s) != 1)
                {
                    length = -1;
                    return false;
                }
                s = GetMoveFrom(s).TargetState;
                k += 1;
            }

            if (OutDegree(s) == 0 || (OutDegree(s) == 1 && IsLoopState(s)))
            {
                length = k;
                return true;
            }

            length = -1;
            return false;
        }

        ///// <summary>
        ///// Gets the depth pf the automaton, assume that the automaton is a dag.
        ///// </summary>
        ///// <returns></returns>
        //public int GetDepth()
        //{
        //    var S = new Stack<Pair<int,int>>();
        //    var V = new HashSet<int>();
        //    S.Push(new Pair<int,int>(initialState,0));
        //    V.Add(initialState);
        //    var dist = new Dictionary<int, int>();
        //    foreach (int st in States)
        //        dist[st] = 0;
        //    dist[initialState] = 0;
        //    while (S.Count > 0)
        //    {
        //        var pair = S.Pop();
        //        foreach (var move in GetMovesFrom(pair.First))
        //        {
        //            var q = move.TargetState;
        //            var d = Math.Max(dist[q], pair.Second + 1);
        //            if (V.Add(q))
        //                S.Push(new Pair<int, int>(q, pair.Second + 1));
        //            dist[q] = ;
        //        }
        //    }
        //}

        /// <summary>
        /// Returns a topological sorting of all the states. 
        /// Returns null iff the graph is cyclic.
        /// </summary>
        /// <returns></returns>
        public List<int> TopSort()
        {
            if (didTopSort)
                return this.topsort;

            didTopSort = true;

            var remainingMoves = new HashSet<Move<T>>(GetMoves());

            var stack = new Stack<int>();
            var tops = new List<int>();
            var set = new HashSet<int>();

            foreach (var st in States)
            {
                if (InDegree(st) == 0)
                {
                    stack.Push(st);
                    set.Add(st);
                }
            }

            while (stack.Count > 0)
            {
                var q = stack.Pop();
                tops.Add(q);
                foreach (var move in GetMovesFrom(q))
                {
                    if (move.TargetState == move.SourceState)
                        return null;

                    remainingMoves.Remove(move);
                }
                foreach (var move in GetMovesFrom(q))
                {
                    var p = move.TargetState;
                    bool p_hasNoIncomingLinks = true;
                    foreach (var move1 in GetMovesTo(p))
                    {
                        if (remainingMoves.Contains(move1))
                        {
                            p_hasNoIncomingLinks = false;
                            break;
                        }
                    }
                    if (p_hasNoIncomingLinks)
                    {
                        if (set.Add(p))
                            stack.Push(p);
                    }
                }
            }
            if (remainingMoves.Count == 0)
            {
                this.topsort = tops;
                return tops;
            }
            else
                return null;
        }

        /// <summary>
        /// The empty automaton
        /// </summary>
        public readonly static Automaton<T> Empty = MkEmpty<T>();
            

        static Automaton<S> MkEmpty<S>(){            
            var fsa = new Automaton<S>();
            fsa.initialState = 0;
            fsa.finalStateSet = new HashSet<int>();
            fsa.isEpsilonFree = true;
            fsa.maxState = 0;
            fsa.delta = new Dictionary<int,List<Move<S>>>();
            fsa.delta[0] = new List<Move<S>>();
            fsa.deltaInv = new Dictionary<int, List<Move<S>>>();
            fsa.deltaInv[0] = new List<Move<S>>();
            fsa.isDeterministic = true;
            return fsa;
        }   

        /// <summary>
        /// The automaton with one state that is also final and one move state --psi--&gt; state
        /// </summary>
        /// <param name="psi">condition on the loop</param>
        /// <param name="state">state id of the loop</param>
        /// <returns></returns>
        public static Automaton<T> Loop(T psi, int state = 0)
        {
            return Automaton<T>.Create(state, new int[] { state }, new Move<T>[] { Move<T>.Create(state, state, psi) });
        }

        /// <summary>
        /// The automaton that accepts only the empty word.
        /// </summary>
        public readonly static Automaton<T> Epsilon = Automaton<T>.Create(0, new int[] { 0 }, new Move<T>[] { });

        /// <summary>
        /// The automaton with a single state 0 and transition from 0 to 0 with the given condition.
        /// </summary>
        public static Automaton<T> Loop(T cond)
        {
            return Automaton<T>.Create(0, new int[] { 0 }, new Move<T>[] {Move<T>.Create(0, 0, cond)});
        }

        public bool HasMoreThanOneFinalState
        {
            get { return finalStateSet.Count > 1; }
        }

        public int OutDegree(int state)
        {
            return delta[state].Count;
        }

        public int InDegree(int state)
        {
            return this.deltaInv[state].Count;
        }

        public Move<T> GetMoveFrom(int state)
        {
            return delta[state][0];
        }

        public Move<T> GetMoveTo(int state)
        {
            return deltaInv[state][0];
        }

        public bool InitialStateIsSource
        {
            get
            {
                return deltaInv[initialState].Count == 0;
            }
        }

        public bool IsEpsilonFree
        {
            get { return isEpsilonFree; }
        }

        public int MoveCount
        {
            get
            {
                int res = 0;
                foreach (int state in delta.Keys)
                    res += delta[state].Count;
                return res;
            }
        }

        public bool IsDeterministic
        {
            get
            {
                return isDeterministic;
            }
        }


        public void ShowGraph(string name = "Automaton")
        {
            Internal.DirectedGraphs.DgmlWriter.ShowGraph<T>(-1, this, name);
        }

        /// <summary>
        /// Returns all states that are reachable via epsilon moves, including the state itself.
        /// </summary>
        public IEnumerable<int> GetEpsilonClosure(int state)
        {
            var stack = new Stack<int>();
            var done = new HashSet<int>();
            done.Add(state);
            stack.Push(state);
            while (stack.Count > 0)
            {
                int s = stack.Pop();
                yield return s;
                foreach (var move in delta[s])
                    if (move.IsEpsilon && !done.Contains(move.TargetState))
                    {
                        done.Add(move.TargetState);
                        stack.Push(move.TargetState);
                    }
            }
            yield break;
        }

        /// <summary>
        /// Returns all states that are reachable via backwards epsilon moves, including the state itself.
        /// </summary>
        public IEnumerable<int> GetInvEpsilonClosure(int state)
        {
            var stack = new Stack<int>();
            var done = new HashSet<int>();
            done.Add(state);
            stack.Push(state);
            while (stack.Count > 0)
            {
                int s = stack.Pop();
                yield return s;
                foreach (var move in deltaInv[s])
                    if (move.IsEpsilon && !done.Contains(move.SourceState))
                    {
                        done.Add(move.SourceState);
                        stack.Push(move.SourceState);
                    }
            }
            yield break;
        }

        /// <summary>
        /// True iff there are no final states
        /// </summary>
        public bool IsEmpty
        {
            get { return finalStateSet.Count == 0; }
        }

        /// <summary>
        /// Create a symbolic automaton.
        /// </summary>
        /// <param name="initialState">initial state</param>
        /// <param name="finalStates">final states</param>
        /// <param name="moves">moves</param>
        /// <returns></returns>
        public static Automaton<T> Create(int initialState, IEnumerable<int> finalStates, IEnumerable<Move<T>> moves, bool eliminateUnrreachableStates = false, bool eliminateDeadStates = false, bool deterministic = false)
        {
            var delta = new Dictionary<int, List<Move<T>>>();
            var deltaInv = new Dictionary<int, List<Move<T>>>();
            delta[initialState] = new List<Move<T>>();
            deltaInv[initialState] = new List<Move<T>>();
            bool noEpsilons = true;
            int maxState = initialState;
            bool isDeterministic = true;
            foreach (Move<T> move in moves)
            {
                if (move.IsEpsilon)
                    noEpsilons = false;
                if (!delta.ContainsKey(move.SourceState))
                    delta[move.SourceState] = new List<Move<T>>();
                if (!delta.ContainsKey(move.TargetState))
                    delta[move.TargetState] = new List<Move<T>>();
                if (!deltaInv.ContainsKey(move.SourceState))
                    deltaInv[move.SourceState] = new List<Move<T>>();
                if (!deltaInv.ContainsKey(move.TargetState))
                    deltaInv[move.TargetState] = new List<Move<T>>();
                delta[move.SourceState].Add(move);
                deltaInv[move.TargetState].Add(move);
                isDeterministic = (isDeterministic && delta[move.SourceState].Count < 2);
                maxState = Math.Max(maxState, Math.Max(move.SourceState, move.TargetState));
            }
            isDeterministic = (isDeterministic || deterministic);
            HashSet<int> finalStateSet = new HashSet<int>(finalStates);
            finalStateSet.RemoveWhere(x => !delta.ContainsKey(x)); //remove irrelevant states          

            Automaton<T> fsa = new Automaton<T>();
            fsa.initialState = initialState;
            fsa.finalStateSet = finalStateSet;
            fsa.isEpsilonFree = noEpsilons;
            fsa.maxState = maxState;
            fsa.delta = delta;
            fsa.deltaInv = deltaInv;
            fsa.isDeterministic = isDeterministic;
            if (eliminateUnrreachableStates)
                fsa.EliminateUnrreachableStates();
            if (eliminateDeadStates)
                fsa.EliminateDeadStates();
            return fsa;
        }

        private Automaton() { }


        /// <summary>
        /// Convert the automaton to an automaton where each guard p has been replaced with transform(p).
        /// </summary>
        public Automaton<S> RelpaceAllGuards<S>(Func<T,S> transform)
        {
            List<Move<S>> moves1 = new List<Move<S>>();
            foreach (var move in GetMoves())
                moves1.Add(Move<S>.Create(move.SourceState, move.TargetState, transform(move.Label)));
            return Automaton<S>.Create(initialState, this.GetFinalStates(), moves1); 
        }

        /// <summary>
        /// A number that is either equal to or greater than the largest state id used in the SFA
        /// </summary>
        public int MaxState
        {
            get { return maxState; }
        }

        public IEnumerable<int> States
        {
            get { return delta.Keys; }
        }

        public int StateCount
        {
            get { return delta.Count; }
        }

        public IEnumerable<Move<T>> GetEpsilonMoves()
        {
            foreach (int state in States)
                foreach (Move<T> move in delta[state])
                    if (move.IsEpsilon)
                        yield return move;
        }

        public IEnumerable<int> GetEpsilonTargetsFrom(int state)
        {
            foreach (Move<T> move in delta[state])
                if (move.IsEpsilon)
                    yield return move.TargetState;
        }

        public IEnumerable<int> GetFinalStates()
        {
            return finalStateSet;
        }

        public IEnumerable<int> GetNonFinalStates()
        {
            foreach (var s in GetStates())
                if (!IsFinalState(s))
                    yield return s;
        }

        public IEnumerable<Move<T>> GetMovesFrom(int sourceState)
        {
            return delta[sourceState];
        }

        public IEnumerable<Move<T>> GetEpsilonMovesFrom(int sourceState)
        {
            foreach (var m in delta[sourceState])
                if (m.IsEpsilon)
                    yield return m;
        }

        public IEnumerable<Move<T>> GetNonepsilonMovesFrom(int sourceState)
        {
            foreach (var m in delta[sourceState])
                if (!m.IsEpsilon)
                    yield return m;
        }

        public IEnumerable<Move<T>> GetNonepsilonMovesTo(int targetState)
        {
            foreach (var m in deltaInv[targetState])
                if (!m.IsEpsilon)
                    yield return m;
        }

        public IEnumerable<Move<T>> GetNonepsilonMovesTo(IEnumerable<int> targetStates)
        {
            foreach (var targetState in targetStates)
                foreach (var m in deltaInv[targetState])
                    if (!m.IsEpsilon)
                        yield return m;
        }

        public IEnumerable<Move<T>> GetMovesTo(int targetState)
        {
            return deltaInv[targetState];
        }

        public int GetMovesCountFrom(int sourceState)
        {
            return delta[sourceState].Count;
        }

        //assumes 0 <= n < GetMovesCountFrom(sourceState)
        public Move<T> GetNthMoveFrom(int sourceState, int n)
        {
            return delta[sourceState][n];
        }

        public IEnumerable<Move<T>> GetMovesFromStates(IEnumerable<int> sourceStates)
        {
            foreach (int s in sourceStates)
                foreach (Move<T> t in delta[s])
                    yield return t;
        }

        public bool HasSingleFinalSink
        {
            get
            {
                return finalStateSet.Count == 1 && delta[FinalState].Count == 0;
            }
        }

        /// <summary>
        /// Assumes that the states of the SFAs are disjoint and adds epsilon transitions if needed.
        /// Assumes also that fa is not Empty and not Epsilon.
        /// </summary>
        public void Concat(Automaton<T> fa)
        {
            foreach (var s in fa.States)
            {
                delta[s] = new List<Move<T>>(fa.delta[s]);
                deltaInv[s] = new List<Move<T>>(fa.deltaInv[s]);
            }

            //the optimization of the extended case seems to slow things down, thus commented it out
            if (this.HasSingleFinalSink && this.DoesNotContainWordBoundaries && fa.DoesNotContainWordBoundaries)// || (fa.InitialStateIsSource && !this.HasMoreThanOneFinalState))//???
            {
                #region rename all the final states to be the initial state of fa
                foreach (var f in finalStateSet)
                {
                    foreach (var move in deltaInv[f])
                    {
                        delta[move.SourceState].Remove(move);
                        var move1 = Move<T>.Create(move.SourceState == f ? fa.InitialState : move.SourceState, fa.InitialState, move.Label);
                        delta[move1.SourceState].Add(move1);
                        deltaInv[move1.TargetState].Add(move1);
                    }
                    delta.Remove(f);
                    deltaInv.Remove(f);
                }
                if (finalStateSet.Contains(initialState))
                    initialState = fa.initialState; //for example if this SFA is just a loop
                isEpsilonFree = isEpsilonFree && fa.isEpsilonFree;
                isDeterministic = isDeterministic && fa.isDeterministic;
                #endregion
            }
            else
            {
                #region add epsilon moves from final states to fa.InitialState
                foreach (var state in finalStateSet)
                {
                    var emove = Move<T>.Epsilon(state, fa.initialState);
                    this.delta[state].Add(emove);
                    this.deltaInv[fa.initialState].Add(emove);
                }
                this.isEpsilonFree = false;
                this.isDeterministic = false;
                #endregion
            }
            finalStateSet = fa.finalStateSet;
            maxState = Math.Max(maxState, fa.maxState);
            if (!fa.DoesNotContainWordBoundaries)
                this.AddWordBoundaries(fa.EnumerateWordBoundaries());
        }

        private bool AllFinalStatesAreSinks
        {
            get
            {
                foreach (int f in finalStateSet)
                    if (delta[f].Count > 0)
                        return false;
                return true;
            }
        }

        //assumes that the new final states are indeed states of the current sfa
        internal void SetFinalStates(IEnumerable<int> newFinalStates)
        {
            this.finalStateSet = new HashSet<int>(newFinalStates);
        }

        /// <summary>
        /// Mark the initial state as a final state.
        /// </summary>
        public void MakeInitialStateFinal()
        {
            finalStateSet.Add(initialState);
        }

        /// <summary>
        /// Add a new move.
        /// </summary>
        /// <param name="move">move to be added</param>
        public void AddMove(Move<T> move)
        {
            if (!delta.ContainsKey(move.SourceState))
            {
                delta[move.SourceState] = new List<Move<T>>();
                deltaInv[move.SourceState] = new List<Move<T>>();
            }
            if (!deltaInv.ContainsKey(move.TargetState))
            {
                delta[move.TargetState] = new List<Move<T>>();
                deltaInv[move.TargetState] = new List<Move<T>>();
            }
            if (delta[move.SourceState].Count > 0 || move.IsEpsilon)
                isDeterministic = false; //potentially the new move may spoil determinism
            delta[move.SourceState].Add(move);
            deltaInv[move.TargetState].Add(move);
            maxState = Math.Max(maxState, Math.Max(move.SourceState, move.TargetState));
            isEpsilonFree = isEpsilonFree && (!move.IsEpsilon);
        }


        public int MkNewFinalState(bool removeOldFinalStates = false)
        {
            if (removeOldFinalStates)
                finalStateSet.Clear();
            maxState += 1;
            finalStateSet.Add(maxState);
            this.delta[maxState] = new List<Move<T>>();
            this.deltaInv[maxState] = new List<Move<T>>();
            didTopSort = false;
            return maxState;
        }

        /// <summary>
        /// Returns true if there is an epsilon move from each final state to the initial state 
        /// and the initial state is also final
        /// </summary>
        public bool IsKleeneClosure()
        {
            if (!IsFinalState(initialState))
                return false;

            foreach (int state in finalStateSet)
                if (state != initialState)
                    if (!delta[state].Exists(IsEpsilonMoveToInitialState))
                        return false;

            return true;
        }

        internal bool IsEpsilonMoveToInitialState(Move<T> move)
        {
            return move.IsEpsilon && move.TargetState == initialState;
        }

        //assumes initial state has no incoming moves and p has no outgoing moves
        internal void RenameInitialState(int p)
        {
            var movesFromInitialState = delta[initialState];
            if (!delta.ContainsKey(p))
                delta[p] = new List<Move<T>>();
            if (!deltaInv.ContainsKey(p))
                deltaInv[p] = new List<Move<T>>();
            foreach (var move in movesFromInitialState)
            {
                var move1 = Move<T>.Create(p, move.TargetState, move.Label);
                deltaInv[move.TargetState].Remove(move);
                deltaInv[move.TargetState].Add(move1);
                delta[p].Add(move1);
            }
            if (finalStateSet.Contains(initialState))
            {
                finalStateSet.Remove(initialState);
                finalStateSet.Add(p);
            }
            delta.Remove(initialState);
            deltaInv.Remove(initialState);
            initialState = p;
        }

        /// <summary>
        /// Adds a new initial state that is also marked as a final state.
        /// Adds an epsilon transition from the new initial state to the original initial state.
        /// Assumes that newInitialState does not occur in the set of states.
        /// </summary>
        public void AddNewInitialStateThatIsFinal(int newInitialState)
        {
            finalStateSet.Add(newInitialState);
            var initialMoves = new List<Move<T>>();
            initialMoves.Add(Move<T>.Epsilon(newInitialState, initialState));
            delta[newInitialState] = initialMoves;
            deltaInv[newInitialState] = new List<Move<T>>();
            deltaInv[initialState].Add(initialMoves[0]);
            isDeterministic = false;
            isEpsilonFree = false;
            maxState = Math.Max(maxState, newInitialState);
            initialState = newInitialState;
        }

        //internal Automaton<S> MakeCopy(int newInitialState)
        //{
        //    int stateId = Math.Max(maxState, newInitialState) + 1;
        //    Dictionary<int, int> stateRemap = new Dictionary<int, int>();
        //    stateRemap[initialState] = newInitialState;
        //    List<Move<S>> moves = new List<Move<S>>();
        //    HashSet<int> newFinalStates = new HashSet<int>();
        //    foreach (Move<S> move in GetMoves())
        //    {
        //        int s;
        //        int t;
        //        if (!stateRemap.TryGetValue(move.SourceState, out s))
        //        {
        //            s = stateId++;
        //            stateRemap[move.SourceState] = s;
        //            if (finalStateSet.Contains(move.SourceState))
        //                newFinalStates.Add(s);
        //        }
        //        if (!stateRemap.TryGetValue(move.TargetState, out t))
        //        {
        //            t = stateId++;
        //            stateRemap[move.TargetState] = t;
        //            if (finalStateSet.Contains(move.TargetState))
        //                newFinalStates.Add(t);
        //        }
        //        moves.Add(Move<S>.M(s, t, move.Condition));
        //    }
        //    if (finalStateSet.Contains(initialState))
        //        newFinalStates.Add(newInitialState);
        //    return Create(newInitialState, newFinalStates, moves);
        //}

        internal Automaton<T> MakeCopy(Func<int> NewStateId)
        {
            int newInitialState = NewStateId();
            Dictionary<int, int> stateRemap = new Dictionary<int, int>();
            stateRemap[initialState] = newInitialState;
            List<Move<T>> moves = new List<Move<T>>();
            HashSet<int> newFinalStates = new HashSet<int>();
            foreach (Move<T> move in GetMoves())
            {
                int s;
                int t;
                if (!stateRemap.TryGetValue(move.SourceState, out s))
                {
                    s = NewStateId();
                    stateRemap[move.SourceState] = s;
                    if (finalStateSet.Contains(move.SourceState))
                        newFinalStates.Add(s);
                }
                if (!stateRemap.TryGetValue(move.TargetState, out t))
                {
                    t = NewStateId();
                    stateRemap[move.TargetState] = t;
                    if (finalStateSet.Contains(move.TargetState))
                        newFinalStates.Add(t);
                }
                moves.Add(Move<T>.Create(s, t, move.Label));
            }
            if (finalStateSet.Contains(initialState))
                newFinalStates.Add(newInitialState);
            var aut = Create(newInitialState, newFinalStates, moves);
            if (!this.DoesNotContainWordBoundaries)
                foreach (var q in EnumerateWordBoundaries())
                    aut.AddWordBoundary(stateRemap[q]);
            return aut;
        }

        /// <summary>
        /// Remove the state.
        /// </summary>
        /// <param name="state">state to be removed, must not be the initial state</param>
        public void RemoveTheState(int state)
        {
            foreach (var move in delta[state])
                deltaInv[move.TargetState].Remove(move);
            foreach (var move in deltaInv[state])
                delta[move.SourceState].Remove(move);
            delta.Remove(state);
            deltaInv.Remove(state);
            finalStateSet.Remove(state);
        }

        public void MakeStateNotFinal(int state){
            if (finalStateSet.Contains(state))
            {
                finalStateSet.Remove(state);
            }
        }

        public void RemoveTheMove(Move<T> move)
        {
            delta[move.SourceState].Remove(move);
            deltaInv[move.TargetState].Remove(move);
            if (delta[move.SourceState].Count == 0 && deltaInv[move.SourceState].Count == 0)
            {
                //the source state has no incoming or outgoing moves
                if (move.SourceState != initialState)
                {
                    delta.Remove(move.SourceState);
                    deltaInv.Remove(move.SourceState);
                }
            }
            if (move.SourceState != move.TargetState)
            {
                if (delta[move.TargetState].Count == 0 && deltaInv[move.TargetState].Count == 0)
                {
                    //the target state has no incoming or outgoing moves
                    if (move.TargetState != initialState)
                    {
                        delta.Remove(move.TargetState);
                        deltaInv.Remove(move.TargetState);
                    }
                }
            }
        }

        /// <summary>
        /// Get the condition from the move from source to target
        /// </summary>
        internal T GetCondition(int source, int target)
        {
            foreach (var move in delta[source])
                if (move.TargetState == target)
                    return move.Label;
            throw new AutomataException(AutomataExceptionKind.InternalError);
        }

        #region Product construction

        /// <summary>
        /// Make a product of a and b. First removes epsilons from a and b.
        /// </summary>
        /// <param name="a">first SFA of the product</param>
        /// <param name="b">second SFA of the product</param>
        /// <param name="conj">make the conjunction of two conditions</param>
        /// <param name="disj">make the disjunction of two conditions, used during initial epsilon elimination</param>
        /// <param name="isSat">check if a condition is satisfiable, used to keep the result clean</param>
        /// <returns>the product SFA of a and b</returns>
        public static Automaton<T> MkProduct(Automaton<T> a, Automaton<T> b, IBooleanAlgebraPositive<T> solver)
        {
            return MkProduct(a, b, solver, 0);
        }

        private static Automaton<T> MkProductOfDeterministic(IEnumerable<Automaton<T>> automata, IBooleanAlgebra<T> solver)
        {
            Automaton<T> res = Automaton<T>.MkUnit(solver);
            foreach (var automaton in automata)
                res = MkProduct(res, automaton, solver).Minimize(solver);
            return res;
        }

        public static Automaton<T> MkUnit(IBooleanAlgebraPositive<T> solver)
        {
            return Create(0, new int[] { 0 }, new Move<T>[] { Move<T>.Create(0, 0, solver.True) }); 
        }

        public static Automaton<T> MkProduct(Automaton<T> a, Automaton<T> b, IBooleanAlgebraPositive<T> solver, int timeout)
        {
            long timeoutLimit;
            if (timeout > 0)
                timeoutLimit = Internal.Utilities.HighTimer.Now + timeout;
            else
                timeoutLimit = 0;

            a = a.RemoveEpsilons(solver.MkOr);
            b = b.RemoveEpsilons(solver.MkOr);

            var stateIdMap = new Dictionary<Pair<int, int>, int>();
            var initPair = new Pair<int, int>(a.InitialState, b.InitialState);
            var frontier = new Stack<Pair<int, int>>();
            frontier.Push(initPair);
            stateIdMap[initPair] = 0;

            var delta = new Dictionary<int, List<Move<T>>>();
            delta[0] = new List<Move<T>>();
            var states = new List<int>();
            states.Add(0);
            var finalStates = new List<int>();
            if (a.IsFinalState(a.InitialState) && b.IsFinalState(b.InitialState))
                finalStates.Add(0);

            int n = 1;
            while (frontier.Count > 0)
            {
                CheckTimeout(timeoutLimit);
                var currPair = frontier.Pop();
                int source = stateIdMap[currPair];
                var outTransitions = delta[source];

                foreach (var t1 in a.GetMovesFrom(currPair.First))
                    foreach (var t2 in b.GetMovesFrom(currPair.Second))
                    {
                        var cond = solver.MkAnd(t1.Label, t2.Label);
                        if (!solver.IsSatisfiable(cond))
                            continue; //ignore the unsatisfiable move

                        Pair<int, int> targetPair = new Pair<int, int>(t1.TargetState, t2.TargetState);
                        int target;
                        if (!stateIdMap.TryGetValue(targetPair, out target))
                        {
                            //state has not yet been found
                            target = n;
                            n += 1;
                            stateIdMap[targetPair] = target;
                            states.Add(target);
                            delta[target] = new List<Move<T>>();
                            frontier.Push(targetPair);
                            if (a.IsFinalState(t1.TargetState) && b.IsFinalState(t2.TargetState))
                                finalStates.Add(target);
                        }
                        outTransitions.Add(Move<T>.Create(source, target, cond));
                    }
            }

            var incomingTransitions = new Dictionary<int, List<Move<T>>>();
            foreach (int state in states)
                incomingTransitions[state] = new List<Move<T>>();
            foreach (int state in states)
                foreach (Move<T> t in delta[state])
                    incomingTransitions[t.TargetState].Add(t);

            //backwards reachability, collect states that reach some final state
            Stack<int> stack = new Stack<int>(finalStates);
            HashSet<int> backReachableFromSomeFinal = new HashSet<int>(finalStates);
            while (stack.Count > 0)
                foreach (var t in incomingTransitions[stack.Pop()])
                    if (!backReachableFromSomeFinal.Contains(t.SourceState)) //otherwise already handled
                    {
                        stack.Push(t.SourceState);
                        backReachableFromSomeFinal.Add(t.SourceState);
                    }

            if (backReachableFromSomeFinal.Count == 0)
                return Automaton<T>.Empty; //nothing is accepted

            //eliminate all dead states, i.e. states not in backReachableFromSomeFinal
            List<int> states1 = new List<int>();
            foreach (int state in states)
                if (!backReachableFromSomeFinal.Contains(state))
                    delta.Remove(state);
                else
                    states1.Add(state);
            states = states1;

            foreach (int state in states)
            {
                List<Move<T>> trans = new List<Move<T>>();
                foreach (Move<T> t in delta[state])
                {
                    if (backReachableFromSomeFinal.Contains(t.TargetState))
                        trans.Add(t);
                }
                delta[state] = trans;
            }
            if (finalStates.Count == 0)
                return Automaton<T>.Empty; //nothing is accepted

            Automaton<T> product = Automaton<T>.Create(0, finalStates, EnumerateMoves(delta));
            product.isEpsilonFree = true;
            product.isDeterministic = (a.IsDeterministic == true && b.IsDeterministic == true ? true : false);
            return product;
        }

        public static Automaton<T> MkAmbiguitySelfProduct(Automaton<T> a, IBooleanAlgebra<T> solver, out Automaton<T> ambiguousLanguage)
        {
            if (a.IsEmpty)
            {
                ambiguousLanguage = a;
                return a;
            }

            var stateIdMap = new Dictionary<Pair<int, int>, int>();
            var initPair = new Pair<int, int>(a.InitialState, a.InitialState);
            var frontier = new Stack<Pair<int, int>>();
            frontier.Push(initPair);
            stateIdMap[initPair] = 0;

            var delta = new Dictionary<int, List<Move<T>>>();
            delta[0] = new List<Move<T>>();
            var states = new List<int>();
            states.Add(0);
            var finalStates = new List<int>();
            if (a.IsFinalState(a.InitialState))
                finalStates.Add(0);

            var ambiguousStates = new HashSet<int>();
            int n = 1;
            while (frontier.Count > 0)
            {                
                var currPair = frontier.Pop();
                int source = stateIdMap[currPair];
                if (currPair.First != currPair.Second)
                    ambiguousStates.Add(source);

                var outTransitions = delta[source];

                foreach (var t1 in a.GetMovesFrom(currPair.First))
                    foreach (var t2 in a.GetMovesFrom(currPair.Second))
                    {
                        var cond = solver.MkAnd(t1.Label, t2.Label);
                        if (!solver.IsSatisfiable(cond))
                            continue; //ignore the unsatisfiable move

                        Pair<int, int> targetPair = new Pair<int, int>(t1.TargetState, t2.TargetState);
                        int target;
                        if (!stateIdMap.TryGetValue(targetPair, out target))
                        {
                            //state has not yet been found
                            target = n;
                            n += 1;
                            stateIdMap[targetPair] = target;
                            states.Add(target);
                            delta[target] = new List<Move<T>>();
                            frontier.Push(targetPair);
                            if (a.IsFinalState(t1.TargetState) && a.IsFinalState(t2.TargetState))
                                finalStates.Add(target);
                        }
                        outTransitions.Add(Move<T>.Create(source, target, cond));
                    }
            }

            #region Dead states and unreachable state elimination
            var incomingTransitions = new Dictionary<int, List<Move<T>>>();
            foreach (int state in states)
                incomingTransitions[state] = new List<Move<T>>();
            foreach (int state in states)
                foreach (Move<T> t in delta[state])
                    incomingTransitions[t.TargetState].Add(t);

            //backwards reachability, collect states that reach some final state
            Stack<int> stack = new Stack<int>(finalStates);
            HashSet<int> backReachableFromSomeFinal = new HashSet<int>(finalStates);
            while (stack.Count > 0)
                foreach (var t in incomingTransitions[stack.Pop()])
                    if (!backReachableFromSomeFinal.Contains(t.SourceState)) //otherwise already handled
                    {
                        stack.Push(t.SourceState);
                        backReachableFromSomeFinal.Add(t.SourceState);
                    }

            //eliminate all dead states, i.e. states not in backReachableFromSomeFinal
            List<int> states1 = new List<int>();
            foreach (int state in states)
                if (!backReachableFromSomeFinal.Contains(state))
                    delta.Remove(state);
                else
                    states1.Add(state);
            states = states1;

            foreach (int state in states)
            {
                List<Move<T>> trans = new List<Move<T>>();
                foreach (Move<T> t in delta[state])
                {
                    if (backReachableFromSomeFinal.Contains(t.TargetState))
                        trans.Add(t);
                }
                delta[state] = trans;
            }
            #endregion
         

            var finalMoves =  new List<Move<T>>(EnumerateMoves(delta));
            Automaton<T> product = Automaton<T>.Create(0, finalStates, finalMoves, true, true);
            product.isEpsilonFree = true;

            ambiguousLanguage = Automaton<T>.Empty;
            foreach (var ambSt in ambiguousStates)
            {
                var auta = Automaton<T>.Create(0, new int[]{ambSt}, finalMoves,true,true);
                if (!auta.IsEmpty)
                {
                    var autb = Automaton<T>.Create(ambSt, finalStates, finalMoves,true,true);
                    if (!autb.IsEmpty)
                    {
                        auta.Concat(autb);
                        ambiguousLanguage = ambiguousLanguage.Union(auta);
                    }
                }
            }            

            return product;
        }

        private static IEnumerable<Move<T>> EnumerateMoves(Dictionary<int, List<Move<T>>> delta)
        {
            foreach (var kv in delta)
                foreach (var move in kv.Value)
                    yield return move;
        }

        #endregion

        #region Sum construction

        /// <summary>
        /// Make a sum (union) of a and b. Produces an automaton a+b such that L(a+b) = L(a) union L(b)
        /// </summary>
        public static Automaton<T> MkSum(Automaton<T> a, Automaton<T> b)
        {
            int stateId = a.MaxState + 1;
            var b1 = b.MakeCopy(() => { return stateId++; });
            int initialState = stateId;

            List<Move<T>> moves = new List<Move<T>>();
            moves.Add(Move<T>.Epsilon(initialState, a.InitialState));
            moves.Add(Move<T>.Epsilon(initialState, b1.InitialState));
            moves.AddRange(a.GetMoves());
            moves.AddRange(b1.GetMoves());
            List<int> finalStates = new List<int>(a.GetFinalStates());
            finalStates.AddRange(b1.GetFinalStates());
            return Create(initialState, finalStates, moves);
        }        

        /// <summary>
        /// Make a sum (union) of a and b. Produces an automaton a+b such that L(a+b) = L(a) union L(b)
        /// </summary>
        public static Automaton<T> MkSum(Automaton<T> a, IEnumerable<Automaton<T>> automata)
        {
            int stateId = a.MaxState + 1;

            List<Move<T>> moves = new List<Move<T>>();
            int initialState = stateId;

            moves.Add(Move<T>.Epsilon(initialState, a.InitialState));
            moves.AddRange(a.GetMoves());
            List<Automaton<T>> b1s = new List<Automaton<T>>();
            List<int> finalStates = new List<int>(a.GetFinalStates());
            int diff = 1;
            foreach (var b in automata)
            {
                var b1 = b.MakeCopy(() => { return stateId++; });
                b1s.Insert(0, b1);
                moves.Add(Move<T>.Epsilon(initialState, b1.InitialState));
                moves.AddRange(b1.GetMoves());
                finalStates.AddRange(b1.GetFinalStates());
                diff = b1.maxState + 1;
            }

            return Create(initialState, finalStates, moves);
        }

        /// <summary>
        /// Make a sum (union) of a and b. Produces an automaton a+b such that L(a+b) = L(a) union L(b)
        /// </summary>
        public static Automaton<T> MkSum(Automaton<T> a, IEnumerable<Automaton<T>> automata, IBooleanAlgebraPositive<T> solver)
        {
            int stateId = a.MaxState + 1;

            List<Move<T>> moves = new List<Move<T>>();
            int initialState = stateId;

            moves.Add(Move<T>.Epsilon(initialState, a.InitialState));
            moves.AddRange(a.GetMoves());
            List<Automaton<T>> b1s = new List<Automaton<T>>();
            List<int> finalStates = new List<int>(a.GetFinalStates());
            foreach (var b in automata)
            {
                var b1 = b.MakeCopy(() => { return stateId++; });
                b1s.Insert(0, b1);
                moves.Add(Move<T>.Epsilon(initialState, b1.InitialState));
                moves.AddRange(b1.GetMoves());
                finalStates.AddRange(b1.GetFinalStates());
            }
  
            return Create(initialState, finalStates, moves);
        }

        /// <summary>
        /// Make a sum (union) of a and b. Produces an automaton a+b such that L(a+b) = L(a) union L(b)
        /// </summary>
        public static Automaton<T> MkSum(Automaton<T> a, Automaton<T> b, IBooleanAlgebraPositive<T> solver)
        {
            int stateId = a.MaxState + 1;
            var b1 = b.MakeCopy(() => { return stateId++; });
            int initialState = stateId;

            List<Move<T>> moves = new List<Move<T>>();
            moves.Add(Move<T>.Epsilon(initialState, a.InitialState));
            moves.Add(Move<T>.Epsilon(initialState, b1.InitialState));
            moves.AddRange(a.GetMoves());
            moves.AddRange(b1.GetMoves());
            List<int> finalStates = new List<int>(a.GetFinalStates());
            finalStates.AddRange(b1.GetFinalStates());
            return Create(initialState, finalStates, moves);
        }

        #endregion

        #region Epsilon and Epsilon-loop removal

        /// <summary>
        /// Remove epsilon loops from this fsa and normalize the result, use disj to 
        /// to make disjunctions of conditions during normalization
        /// </summary>
        public Automaton<T> RemoveEpsilonLoops(Func<T, T, T> disj)
        {
            var eEquiv = new Dictionary<int, int>();
            foreach (int state in States)
            {
                var eClosure = new IntSet(GetEpsilonClosure(state));
                eEquiv[state] = eClosure.Intersect(GetInvEpsilonClosure(state)).Choice;
            }
            Dictionary<Pair<int, int>, T> conditionMap = new Dictionary<Pair<int, int>, T>();
            HashSet<Move<T>> eMoves = new HashSet<Move<T>>();

            #region combine the moves using eEquiv representatives
            foreach (var move in GetMoves())
            {
                int s = eEquiv[move.SourceState];
                int t = eEquiv[move.TargetState];
                if (move.IsEpsilon)
                {
                    if (s == t)
                        continue; //ignore self-epsilon-loops
                    else
                        eMoves.Add(Move<T>.Epsilon(s, t));
                }
                else
                {
                    var p = new Pair<int, int>(s, t);
                    T cond;
                    if (conditionMap.TryGetValue(p, out cond))
                        conditionMap[p] = disj(cond, move.Label);
                    else
                        conditionMap[p] = move.Label;
                }
            }
            #endregion

            int initialState = eEquiv[InitialState];
            HashSet<int> finalStates = new HashSet<int>();
            foreach (int state in GetFinalStates())
                finalStates.Add(eEquiv[state]);

            return Automaton<T>.Create(initialState, finalStates, EnumerateMoves(conditionMap, eMoves));
        }

        private IEnumerable<Move<T>> EnumerateMoves(Dictionary<Pair<int, int>, T> conditionMap, HashSet<Move<T>> eMoves)
        {
            foreach (var kv in conditionMap)
                yield return Move<T>.Create(kv.Key.First, kv.Key.Second, kv.Value);
            foreach (var move in eMoves)
                yield return move;
        }

        /// <summary> 
        /// Creates an automaton without epsilon transitions.
        /// States unreachable from the initial state are eliminated.
        /// The reachable states remain the same.
        /// </summary>
        public Automaton<T> RemoveEpsilons(Func<T, T, T> disj)
        {
            var fa = this;
            if (fa.IsEpsilonFree)
                return fa;

            #region collect all conditions on non-epsilon transitions
            Dictionary<Pair<int, int>, T> conditions = new Dictionary<Pair<int, int>, T>();
            foreach (Move<T> t in fa.GetMoves())
                if (!t.IsEpsilon)
                {
                    T cond;
                    var pair = new Pair<int, int>(t.SourceState, t.TargetState);
                    if (conditions.TryGetValue(pair, out cond))
                        conditions[pair] = disj(t.Label, cond);
                    else
                        conditions[pair] = t.Label;
                }
            #endregion

            #region accumulate transition conditions via epsilon transitions
            foreach (int q in fa.States)
                foreach (int p in fa.GetEpsilonClosure(q))
                    if (p != q)
                        foreach (Move<T> t in fa.GetMovesFrom(p))
                            if (!t.IsEpsilon)
                            {
                                T cond;
                                var pair = new Pair<int, int>(q, t.TargetState);
                                if (conditions.TryGetValue(pair, out cond) && !cond.Equals(t.Label))
                                    conditions[pair] = disj(t.Label, cond);
                                else
                                    conditions[pair] = t.Label;
                            }
            #endregion

            #region map all states to their outgoing transitions
            Dictionary<int, List<Move<T>>> outgoingTransitions = new Dictionary<int, List<Move<T>>>();
            foreach (int s in fa.States)
                outgoingTransitions[s] = new List<Move<T>>();
            foreach (var kv in conditions)
                outgoingTransitions[kv.Key.First].Add(Move<T>.Create(kv.Key.First, kv.Key.Second, kv.Value));
            #endregion

            #region collect all states reachable from the initial state
            //standard depth first traversal of the graph
            Stack<int> frontier = new Stack<int>();
            frontier.Push(fa.InitialState);
            HashSet<int> reachableFromInitial = new HashSet<int>();
            reachableFromInitial.Add(fa.InitialState);
            while (frontier.Count > 0)
                foreach (var t in outgoingTransitions[frontier.Pop()])
                    if (!reachableFromInitial.Contains(t.TargetState)) //otherwise already handled
                    {
                        frontier.Push(t.TargetState);
                        reachableFromInitial.Add(t.TargetState);
                    }
            #endregion

            #region eliminate unreachable states
            List<int> states = new List<int>();
            //eliminate states that are not reachable from the initial state
            //also remove all the outgoing transitions from such states
            foreach (int s in fa.States)
                if (reachableFromInitial.Contains(s))
                    states.Add(s);
                else
                    outgoingTransitions.Remove(s);
            #endregion

            //a state is final if its epsilon closure contains a final state
            List<int> finalStates = new List<int>();
            foreach (int state in states)
            {
                foreach (int s in fa.GetEpsilonClosure(state))
                {
                    if (fa.IsFinalState(s))
                    {
                        finalStates.Add(state);
                        break;
                    }
                }
            }

            Automaton<T> nfa = Automaton<T>.Create(fa.InitialState, finalStates, EnumerateMoves(outgoingTransitions));
            nfa.isEpsilonFree = true;
            return nfa;
        }

        #endregion

        /// <summary>
        /// Eliminate all non-initial states from the automaton from which no final state is recahable 
        /// </summary>
        public void EliminateDeadStates()
        {
            //backwards reachability, collect states that reach some final state
            Stack<int> stack = new Stack<int>(this.finalStateSet);
            HashSet<int> backReachableFromSomeFinal = new HashSet<int>(this.finalStateSet);
            while (stack.Count > 0)
                foreach (var t in deltaInv[stack.Pop()])
                    if (backReachableFromSomeFinal.Add(t.SourceState)) //if returns false then already added
                        stack.Push(t.SourceState);

            //eliminate all dead states, i.e. states not in backReachableFromSomeFinal
            List<int> deadstates = new List<int>();
            foreach (int state in States)
                if (!backReachableFromSomeFinal.Contains(state))
                    deadstates.Add(state);

            foreach (int state in deadstates)
                if (state != initialState)
                    RemoveTheState(state);
        }

        /// <summary>
        /// Eliminate all non-initial states from the automaton from which no final state is recahable 
        /// </summary>
        public void EliminateUnrreachableStates()
        {
            //forward reachability, keep only states that are reacable fron the initial state
            Stack<int> stack = new Stack<int>();
            stack.Push(InitialState);
            HashSet<int> reachableStates = new HashSet<int>();
            reachableStates.Add(InitialState);
            while (stack.Count > 0)
            {
                var q= stack.Pop();
                foreach (var t in delta[q])
                    if (reachableStates.Add(t.TargetState)) //if returns false then already added
                        stack.Push(t.TargetState);
            }

            //eliminate all nonreachable states, i.e. states not in reachableStates
            List<int> unreachableStates = new List<int>();
            foreach (int state in States)
                if (!reachableStates.Contains(state))
                    unreachableStates.Add(state);

            foreach (int state in unreachableStates)
                RemoveTheState(state);
        }

        /// <summary>
        /// Creates the automaton that accepts L(this)-L(B).
        /// </summary>
        /// <param name="B">another automaton</param>
        /// <param name="solver">boolean algebra solver over S</param>
        public Automaton<T> Minus(Automaton<T> B, IBoolAlgMinterm<T> solver)
        {
            return MkDifference(this, B, -1, solver);
        }

        /// <summary>
        /// Creates the automaton that accepts the complement of L(this).
        /// </summary>
        /// <param name="solver">boolean algebra solver over S</param>
        public Automaton<T> Complement(IBoolAlgMinterm<T> solver)
        {
            return MkDifference(Loop(solver.True), this, -1, solver);
        }

        /// <summary>
        /// Creates the automaton that accepts the intersection of L(this) and L(B).
        /// </summary>
        /// <param name="B">another automaton</param>
        /// <param name="solver">boolean algebra solver over S</param>
        public Automaton<T> Intersect(Automaton<T> B, IBooleanAlgebraPositive<T> solver)
        {
            return MkProduct(this, B, solver);
        }

        /// <summary>
        /// Creates the automaton that accepts the union of L(this) and L(B).
        /// Uses additional epsilon transitions and does not need the solver for S.
        /// </summary>
        /// <param name="B">another automaton</param>
        public Automaton<T> Union(Automaton<T> B)
        {
            return MkSum(this, B);
        }

        /// <summary>
        /// Creates the automaton that accepts the union of L(this) and L(B).
        /// Uses additional epsilon transitions and does not need the solver for S.
        /// </summary>
        /// <param name="B">another automaton</param>
        public Automaton<T> Union(IEnumerable<Automaton<T>> automata)
        {
            return MkSum(this, automata);
        }

        /// <summary>
        /// Creates the automaton that accepts the union of L(this) and L(B).
        /// Makes use of the solver. Avoids epsilons, if possible
        /// </summary>
        /// <param name="B">another automaton</param>
        public Automaton<T> Union(Automaton<T> B, IBooleanAlgebraPositive<T> solver)
        {
            return MkSum(this, B, solver);
        }

        /// <summary>
        /// Returns the language containing all the suffixes of L
        /// </summary>
        public Automaton<T> SuffixLanguage()
        {            
            List<Move<T>> newMoves = new List<Move<T>>(this.GetMoves());
            int newInitState = maxState + 1;
            foreach(var state in States)
                newMoves.Add(Move<T>.Epsilon(newInitState, state));

            List<int> finalStates = new List<int>(GetFinalStates());
            return Create(newInitState, finalStates, newMoves);
        }

        /// <summary>
        /// Returns the language containing all the prefixes of L
        /// </summary>
        public Automaton<T> PrefixLanguage()
        {
            List<Move<T>> newMoves = new List<Move<T>>(this.GetMoves());
            int newFinalState = maxState + 1;
            foreach (var state in States)
                newMoves.Add(Move<T>.Epsilon(state, newFinalState));

            return Create(initialState, new int[]{newFinalState}, newMoves);
        }

        /// <summary>
        /// Returns true iff this automaton and another automaton B are equivalent
        /// </summary>
        /// <param name="B">another autonmaton</param>
        public bool IsEquivalentWith(Automaton<T> B, IBoolAlgMinterm<T> solver)
        { 
            List<T> witness = null;
            bool diff = Automaton<T>.CheckDifference(this, B, -1, solver, out witness);
            if (diff)
                return false;
            diff = Automaton<T>.CheckDifference(B, this, -1, solver, out witness);
            return !diff;
        }

        /// <summary>
        /// Make the automaton A x Complement(B). The automaton is empty iff L(A) is a subset of L(B).
        /// Throws TimeoutException if the construction does not finish within the given mumber of milliseconds.
        /// </summary>
        /// <param name="A">subset automaton</param>
        /// <param name="B">superset automaton</param>
        /// <param name="timeout">timeout in milliseconds (0 or a negative number means no timeout)</param>
        /// <returns>automaton accepting L(A x Complement(B))</returns>
        static public Automaton<T> MkDifference(Automaton<T> A, Automaton<T> B, int timeout,
            IBoolAlgMinterm<T> solver)
        {
            long timeout1 = Microsoft.Automata.Internal.Utilities.HighTimer.Frequency * ((long)timeout/(long)1000);
            long timeoutLimit;
            if (timeout > 0)
                timeoutLimit = Internal.Utilities.HighTimer.Now + timeout1;
            else
                timeoutLimit = 0;

            A = A.RemoveEpsilons(solver.MkOr);
            B = B.RemoveEpsilons(solver.MkOr);

            #region determinisitic case for B
            B.CheckDeterminism(solver);
            if (B.isDeterministic)
                return MkProduct(A, B.MkComplement(solver), solver);
            #endregion

            B = B.MakeTotal(solver); //???

            //the sink state is represented implicitly, there is no need to make B total
            List<int> bStates = new List<int>(B.States);
            PowerSetStateBuilder dfaStateBuilderForB = PowerSetStateBuilder.Create(bStates.ToArray());

            //#region compute potential states

            //HashSet<int> potentialStatesInB = new HashSet<int>();
            //foreach (int state in B.States)
            //    if (!B.IsFinalState(state))
            //        potentialStatesInB.Add(state);

            //Stack<int> stackOfPotentials = new Stack<int>(potentialStatesInB);
            //while (stackOfPotentials.Count > 0)
            //{
            //    var potState = stackOfPotentials.Pop();
            //    foreach (var move in B.GetMovesTo(potState))
            //    {
            //        if (!potentialStatesInB.Contains(move.SourceState))
            //        {
            //            potentialStatesInB.Add(move.SourceState);
            //            stackOfPotentials.Push(move.SourceState);
            //        }
            //    }
            //}

            //Func<Pair<int, int>, bool> IsPotentialState = pair =>
            //{
            //    foreach (int BState in dfaStateBuilderForB.GetNfaStates(pair.Second))
            //        if (!potentialStatesInB.Contains(BState))
            //            return false;
            //    return true;
            //};

            //#endregion

            //returns true if the first element is a final state in A and none of the B states represented by the second dfa state is final in B
            Func<Pair<int, int>, bool> IsFinalState = pair =>
            {
                if (!A.IsFinalState(pair.First))
                    return false;
                if (pair.Second == -1)
                    return true; //the implicit sink state in determinization of B is a final state in the complement
                foreach (int BState in dfaStateBuilderForB.GetMembers(pair.Second))
                    if (B.IsFinalState(BState))
                        return false;
                return true;
            };

            var stack = new Stack<Pair<int, int>>();

            var prodStartState = new Pair<int, int>(A.InitialState, dfaStateBuilderForB.MakePowerSetState(new int[] { B.InitialState }));
            stack.Push(prodStartState);

            int prodInitialStateId = 0;
            var prodStateIdMap = new Dictionary<Pair<int, int>, int>();
            prodStateIdMap[prodStartState] = prodInitialStateId; //initial state
            int prodStateId = prodInitialStateId + 1;
            var prodDelta = new Dictionary<int, List<Move<T>>>();
            prodDelta[prodInitialStateId] = new List<Move<T>>();
            var prodFinalStateIds = new HashSet<int>();
            if (IsFinalState(prodStartState))
                prodFinalStateIds.Add(prodInitialStateId);

            Func<Pair<int, int>, int> GetProdStateID = pair =>
            {
                int stateId;
                if (!prodStateIdMap.TryGetValue(pair, out stateId))
                {
                    stateId = prodStateId++;
                    prodStateIdMap[pair] = stateId;
                }
                return stateId;
            };


            while (stack.Count > 0)
            {
                var prodSourceState = stack.Pop();
                if (prodSourceState.Second == -1) //sink state, that is a final state in the complement of B
                {
                    foreach (var move in A.GetMovesFrom(prodSourceState.First))
                    {
                        CheckTimeout(timeoutLimit);
                        var prodSrcStateId = GetProdStateID(prodSourceState);
                        var prodTgtWithSink = new Pair<int, int>(move.TargetState, -1);
                        int prodTgtWithSinkId = GetProdStateID(prodTgtWithSink);
                        prodDelta[prodSrcStateId].Add(Move<T>.Create(prodSrcStateId, prodTgtWithSinkId, move.Label));
                        if (!prodDelta.ContainsKey(prodTgtWithSinkId))
                        {
                            prodDelta[prodTgtWithSinkId] = new List<Move<T>>();
                            if (A.IsFinalState(move.TargetState))
                                prodFinalStateIds.Add(prodTgtWithSinkId);
                            stack.Push(prodTgtWithSink);
                        }
                    }
                }
                else
                {
                    var Amoves = A.delta[prodSourceState.First];
                    var Bmoves = new List<Move<T>>(B.GetMovesFromStates(dfaStateBuilderForB.GetMembers(prodSourceState.Second)));
                    var Aconds = Array.ConvertAll(Amoves.ToArray(), move => { return move.Label; });
                    var Bconds = Array.ConvertAll(Bmoves.ToArray(), move => { return move.Label; });

                    int m = Amoves.Count;
                    int n = Bmoves.Count;

                    var ABcombinations = new List<Pair<int, Pair<bool[], T>>>();
                    //var Bcombinations = ConsList<Pair<bool[],S>>.Create(solver.GenerateMinterms(Bconds));
                    foreach (var Bcomb in solver.GenerateMinterms(Bconds))
                        for (int i = 0; i < m; i++)
                        {
                            CheckTimeout(timeoutLimit);
                            var ABcond = solver.MkAnd(Aconds[i], Bcomb.Second);
                            if (solver.IsSatisfiable(ABcond))
                                ABcombinations.Add(new Pair<int, Pair<bool[], T>>(i, new Pair<bool[], T>(Bcomb.First, ABcond)));
                        }

                    //construct and push the new product states
                    //consider all A moves one at a time

                    int prodSourceStateId = GetProdStateID(prodSourceState);

                    foreach (var solution in ABcombinations)
                    {
                        CheckTimeout(timeoutLimit);
                        var Amove = Amoves[solution.First];
                        var nfaTargetStates = new List<int>();
                        for (int j = 0; j < n; j++)
                            if (solution.Second.First[j])
                                nfaTargetStates.Add(Bmoves[j].TargetState);
                        //if all B-conditions are false then this leads to the sink state -1
                        int dfaTargetState;
                        if (nfaTargetStates.Count > 0)
                            dfaTargetState = dfaStateBuilderForB.MakePowerSetState(nfaTargetStates);
                        else
                            dfaTargetState = -1; //sink state
                        var prodTargetState = new Pair<int, int>(Amove.TargetState, dfaTargetState);
                        int prodTargetStateId = GetProdStateID(prodTargetState);
                        T prodCondition = solution.Second.Second;
                        var prodMove = Move<T>.Create(prodSourceStateId, prodTargetStateId, prodCondition);
                        prodDelta[prodSourceStateId].Add(prodMove);
                        if (!prodDelta.ContainsKey(prodTargetStateId))
                        {
                            prodDelta[prodTargetStateId] = new List<Move<T>>();
                            if (IsFinalState(prodTargetState))
                                prodFinalStateIds.Add(prodTargetStateId);
                            // if (IsPotentialState(prodTargetState))//???
                            stack.Push(prodTargetState);
                            //else
                            //{
                            //    int foo = 0;
                            //    foo = foo + 1;
                            //}

                        }
                    }
                }

            }
            if (prodFinalStateIds.Count == 0)
                return Automaton<T>.Empty;

            var prodFinalStateIdsList = new List<int>(prodFinalStateIds);
            Automaton<T> prod = Automaton<T>.Create(prodInitialStateId, prodFinalStateIdsList, EnumerateMoves(prodDelta));
            prod.isEpsilonFree = true;
            if (A.IsDeterministic)
                prod.isDeterministic = true;

            prod.EliminateDeadStates();
            return prod;
        }


        #region Lazy difference

        /// <summary>
        /// Returns true iff A-B is nonempty.
        /// If true, outputs a witness that is a symbolic trace in A but not in B.
        /// </summary>
        static public bool CheckDifference(Automaton<T> A, Automaton<T> B, int timeout,
                                           IBoolAlgMinterm<T> solver,
                                           out List<T> witness)
        {
            long timeout1 = Microsoft.Automata.Internal.Utilities.HighTimer.Frequency * ((long)timeout / (long)1000);
            long timeoutLimit;
            if (timeout > 0)
                timeoutLimit = Internal.Utilities.HighTimer.Now + timeout1;
            else
                timeoutLimit = 0;

            A = A.RemoveEpsilons(solver.MkOr);
            B = B.RemoveEpsilons(solver.MkOr);

            B = B.MakeTotal(solver); //???

            // #region determinisitic case for B

            // // PIETER: Does this really help? Seems like we're going to implicitly 
            // // check for pairwise disjointness anyway; we'll simply end up with
            // // many sets of size 1. If set creation cost is a concern, we could
            // // use a custom datastructure<T> optimized for size 1, with a set type
            // // T for sets of size > 1
            // B.CheckDeterminism(solver);
            // if (B.isDeterministic)
            //    return MkProduct(A, B.MkComplement(solver), solver);
            // #endregion


            //the sink state is represented implicitly, there is no need to make B total
            List<int> bStates = new List<int>(B.States);
            PowerSetStateBuilder dfaStateBuilderForB = PowerSetStateBuilder.Create(bStates.ToArray());

            //returns true if the first element is a final state in A and none of the B states represented by the second dfa state is final in B
            Func<Pair<int, int>, bool> IsFinalState = pair =>
            {
                if (!A.IsFinalState(pair.First))
                    return false;
                if (pair.Second == -1)
                    return true; //the implicit sink state in determinization of B is a final state in the complement
                foreach (int BState in dfaStateBuilderForB.GetMembers(pair.Second))
                    if (B.IsFinalState(BState))
                        return false;
                return true;
            };

            var stack = new Stack<Pair<int, int>>();
            var prodStartState = new Pair<int, int>(A.InitialState, dfaStateBuilderForB.MakePowerSetState(new int[] { B.InitialState }));
            stack.Push(prodStartState);
            var witnessTree = new Dictionary<Pair<int, int>, Pair<T, Pair<int, int>>>();
            witnessTree[prodStartState] = null;

            if (IsFinalState(prodStartState))
            {
                witness = new List<T>();
                return true; 
            }

            while (stack.Count > 0)
            {
                var prodSourceState = stack.Pop();

                if (prodSourceState.Second == -1) //sink state, that is a final state in the complement of B
                {
                    #region implicit sink
                    foreach (var move in A.GetMovesFrom(prodSourceState.First))
                    {
                        var prodTgtWithSink = new Pair<int, int>(move.TargetState, -1);

                        if (!witnessTree.ContainsKey(prodTgtWithSink))
                        {
                            if (A.IsFinalState(move.TargetState))
                            {
                                #region return true and set the witness
                                //final state was found, extract the witness from the witness tree
                                List<T> w = new List<T>();
                                w.Add(move.Label);
                                var parent = witnessTree[prodSourceState];
                                while (parent != null)
                                {
                                    w.Add(parent.First);
                                    parent = witnessTree[parent.Second];
                                }
                                w.Reverse();
                                witness = w;
                                return true;
                                #endregion
                            }
                            witnessTree[prodTgtWithSink] = new Pair<T, Pair<int, int>>(move.Label, prodSourceState);
                            stack.Push(prodTgtWithSink);
                        }
                    }
                    #endregion
                }
                else
                {
                    #region explicit moves
                    var Amoves = A.delta[prodSourceState.First];
                    var Bmoves = new List<Move<T>>(B.GetMovesFromStates(dfaStateBuilderForB.GetMembers(prodSourceState.Second)));
                    var Aconds = Array.ConvertAll(Amoves.ToArray(), move => { return move.Label; });
                    var Bconds = Array.ConvertAll(Bmoves.ToArray(), move => { return move.Label; });

                    int m = Amoves.Count;
                    int n = Bmoves.Count;

                    var ABcombinations = new List<Pair<int, Pair<bool[], T>>>();
                    //var Bcombinations = ConsList<Pair<bool[],S>>.Create(solver.GenerateMinterms(Bconds));
                    foreach (var Bcomb in solver.GenerateMinterms(Bconds))
                        for (int i = 0; i < m; i++)
                        {
                            CheckTimeout(timeoutLimit);
                            var ABcond = solver.MkAnd(Aconds[i], Bcomb.Second);
                            if (solver.IsSatisfiable(ABcond))
                                ABcombinations.Add(new Pair<int, Pair<bool[], T>>(i, new Pair<bool[], T>(Bcomb.First, ABcond)));
                        }

                    //construct and push the new product states
                    //consider all A moves one at a time
                    foreach (var solution in ABcombinations)
                    {
                        CheckTimeout(timeoutLimit);
                        var Amove = Amoves[solution.First];
                        var nfaTargetStates = new List<int>();
                        for (int j = 0; j < n; j++)
                            if (solution.Second.First[j])
                                nfaTargetStates.Add(Bmoves[j].TargetState);
                        //if all B-conditions are false then this leads to the sink state -1
                        int dfaTargetState;
                        if (nfaTargetStates.Count > 0)
                            dfaTargetState = dfaStateBuilderForB.MakePowerSetState(nfaTargetStates);
                        else
                            dfaTargetState = -1; //sink state
                        var prodTargetState = new Pair<int, int>(Amove.TargetState, dfaTargetState);

                        T prodCondition = solution.Second.Second;
                        if (!witnessTree.ContainsKey(prodTargetState))
                        {
                            if (IsFinalState(prodTargetState))
                            {
                                #region return true and set the witness
                                //final state was found, extract the witness from the witness tree
                                List<T> w = new List<T>();
                                w.Add(prodCondition);
                                var parent = witnessTree[prodSourceState];
                                while (parent != null)
                                {
                                    w.Add(parent.First);
                                    parent = witnessTree[parent.Second];
                                }
                                w.Reverse();
                                witness = w;
                                return true;
                                #endregion
                            }
                            witnessTree[prodTargetState] = new Pair<T, Pair<int, int>>(prodCondition, prodSourceState);
                            stack.Push(prodTargetState);
                        }
                    }
                    #endregion
                }
            }


            //if (prodFinalStateIds.Count == 0)
             //   return false;

            //var prodFinalStateIdsList = new List<int>(prodFinalStateIds);
            // Automaton<S> prod = Automaton<S>.Create(prodInitialStateId, prodFinalStateIdsList, EnumerateMoves(prodDelta));
            // prod.isEpsilonFree = true;
            // prod.EliminateDeadStates();
            witness = null;
            return false;
        }


        #endregion

        /// <summary>
        /// The sink state will be the state with the largest id.
        /// </summary>
        public Automaton<T> MakeTotal(IBooleanAlgebra<T> solver)
        {
            var aut = this;
            if (!this.isEpsilonFree)
                aut = this.RemoveEpsilons(solver.MkOr);

            int deadState = aut.maxState + 1;
            var newMoves = new List<Move<T>>();
            foreach (int state in aut.States)
            {
                var conds = new List<T>(aut.EnumerateConditions(state));
                var or_conds = solver.MkOr(conds);
                var str_or_conds = or_conds.ToString();
                var cond = solver.MkNot(or_conds);
                if (solver.IsSatisfiable(cond))
                    newMoves.Add(Move<T>.Create(state, deadState, cond));
            }
            if (newMoves.Count == 0)
                return this;

            newMoves.Add(Move<T>.Create(deadState, deadState, solver.True));
            newMoves.AddRange(GetMoves());
            var tot = Automaton<T>.Create(aut.initialState, aut.finalStateSet, newMoves, false, false, aut.isDeterministic);
            return tot;
        }

        /// <summary>
        /// Make a complement of the automaton.
        /// The automaton must be deterministic, otherwise throws AutomataException.
        /// </summary>
        /// <param name="solver">solver for character constraints</param>
        /// <returns>Complement of this automaton</returns>
        public Automaton<T> MkComplement(IBooleanAlgebra<T> solver)
        {
            if (!isDeterministic)
                throw new AutomataException(AutomataExceptionKind.AutomatonIsNotDeterministic);

            int deadState = maxState + 1;
            bool deadStateIsUsed = false;
            List<Move<T>> complMoves = new List<Move<T>>(GetMoves());
            foreach (int state in States)
            {
                var cond = solver.MkNot(solver.MkOr(EnumerateConditions(state)));
                if (solver.IsSatisfiable(cond))
                {
                    deadStateIsUsed = true;
                    complMoves.Add(Move<T>.Create(state, deadState, cond));
                }
            }
            if (deadStateIsUsed)
                complMoves.Add(Move<T>.Create(deadState, deadState, solver.True));

            List<int> complFinalStates = new List<int>();
            if (deadStateIsUsed)
                complFinalStates.Add(deadState);
            foreach (int state in States)
                if (!IsFinalState(state))
                    complFinalStates.Add(state);

            var complAut = Automaton<T>.Create(initialState, complFinalStates, complMoves);
            complAut.isDeterministic = true;
            complAut.EliminateDeadStates();
            return complAut;
        }

        private IEnumerable<T> EnumerateConditions(int sourceState)
        {
            foreach (var move in delta[sourceState])
                yield return move.Label;
        }

        /// <summary>
        /// Checks that for all states q, if q has two or more outgoing 
        /// moves then the conditions of the moves are pairwise disjoint, i.e., 
        /// their conjunction is unsatisfiable. 
        /// If the check succeeds, sets IsDeterministic to true.
        /// Throws AutomataException if the FSA is not epsilon-free.
        /// </summary>
        /// <param name="solver">used to make conjunctions and to check satisfiability of resulting conditions</param>
        public void CheckDeterminism(IBooleanAlgebraPositive<T> solver, bool resetIsDeterministicToFalse = false)
        {
            if (!isEpsilonFree)
                throw new AutomataException(AutomataExceptionKind.AutomatonIsNotEpsilonfree);

            if (resetIsDeterministicToFalse)
                isDeterministic = false;

            if (isDeterministic) //already known to be deterministic
                return;

            foreach (int state in States)
            {
                List<Move<T>> moves = delta[state];
                int k = moves.Count;
                if (k > 1)
                {
                    T sofar = moves[0].Label;
                    for (int i = 1; i < k; i++)
                    {
                        var sofar_and_i = solver.MkAnd(sofar, moves[i].Label);
                        if (solver.IsSatisfiable(sofar_and_i))
                        {
                            isDeterministic = false;
                            return; //nondeterministic
                        }

                        if (i < k - 1)
                            sofar = solver.MkOr(sofar, moves[i].Label);
                    }
                }
            }
            isDeterministic = true; //deterministic
        }

        /// <summary>
        /// Checks whether the autoamton is ambiguous, and returns the ambiguous set of string in the output
        /// paramter <i>ambiguousLanguage</i>
        /// </summary>
        /// <param name="solver">used to make conjunctions and to check satisfiability of resulting conditions</param>
        public bool IsAmbiguous(IBooleanAlgebra<T> solver, out Automaton<T> ambiguousLanguage)
        {
            ambiguousLanguage = Automaton<T>.Empty;
            if (!isEpsilonFree)
                throw new AutomataException(AutomataExceptionKind.AutomatonIsNotEpsilonfree);

            if (isDeterministic || isUnambiguous){ //already known to be deterministic
                isUnambiguous = true;                
                return false;
            }

            var product = MkAmbiguitySelfProduct(this, solver, out ambiguousLanguage);
            if (product.StateCount == this.StateCount)
            {
                //ambiguousLanguage = Automaton<S>.Empty;
                isUnambiguous = true;
                return false;
            }
            return true;

        }

        #region timeout check
        static void CheckTimeout(System.Diagnostics.Stopwatch sw, long timeoutLimit)
        {
            if (sw.ElapsedMilliseconds>timeoutLimit)
                throw new TimeoutException();
        }
        static void CheckTimeout(long timeoutLimit)
        {
            if (timeoutLimit > 0)
            {
                if (Internal.Utilities.HighTimer.Now > timeoutLimit)
                    throw new TimeoutException();
            }
        }
        #endregion


        /// <summary>
        /// Returns true if the intersection of L(A) and L(B) is nonempty i.e. if L(A*B) is nonempty. 
        /// Produces a symbolic list of elements that represents a path in A*B if the intersection is nonempty.
        /// </summary>
        /// <param name="A">FSA to be intersected</param>
        /// <param name="B">FSA to be intersected</param>
        /// <param name="witness">symbolic list of elements that represents a path from the initial state to a final state in A*B</param>
        /// <param name="timeout">timeout in milliseconds for termination, 0 or negative number means no timeout</param>
        /// <param name="solver">solver for the set constraints</param>
        /// <returns>true iff the intersection of L(A) and L(B) is nonempty</returns>
        public static bool CheckProduct(Automaton<T> A, Automaton<T> B, int timeout, IBooleanAlgebraPositive<T> solver, out List<T> witness)
        {
            A = A.RemoveEpsilons(solver.MkOr);
            B = B.RemoveEpsilons(solver.MkOr);

            long timeoutLimit;
            if (timeout > 0)
                timeoutLimit = Internal.Utilities.HighTimer.Now + timeout;
            else
                timeoutLimit = 0;

            var witnessTree = new Dictionary<Pair<int, int>, Pair<T, Pair<int, int>>>();
            var initPair = new Pair<int, int>(A.InitialState, B.InitialState);
            var frontier = new Stack<Pair<int, int>>();
            frontier.Push(initPair);
            witnessTree[initPair] = null;

            //depth first search for the first final state in the product
            while (frontier.Count > 0)
            {

                var sourcePair = frontier.Pop();

                if (A.IsFinalState(sourcePair.First) && B.IsFinalState(sourcePair.Second))
                {
                    //final state was found, extract the witness from the witness tree
                    List<T> w = new List<T>();
                    var parent = witnessTree[sourcePair];
                    while (parent != null)
                    {
                        w.Add(parent.First);
                        parent = witnessTree[parent.Second];
                    }
                    w.Reverse();
                    witness = w;
                    return true;
                }

                foreach (var t1 in A.GetMovesFrom(sourcePair.First))
                    foreach (var t2 in B.GetMovesFrom(sourcePair.Second))
                    {
                        T cond = solver.MkAnd(t1.Label, t2.Label);
                        if (!solver.IsSatisfiable(cond))
                            continue; //ignore the transition

                        Pair<int, int> targetPair = new Pair<int, int>(t1.TargetState, t2.TargetState);
                        if (!witnessTree.ContainsKey(targetPair))
                        {
                            witnessTree.Add(targetPair, new Pair<T, Pair<int, int>>(cond, sourcePair));
                            frontier.Push(targetPair);
                        }
                    }

                CheckTimeout(timeoutLimit);
            }
            witness = null;
            return false;
        }



        public IEnumerable<Move<T>> GetWitness()
        {
            if (IsEmpty)
                throw new AutomataException(AutomataExceptionKind.AutomatonMustBeNonempty);

            var witnessTree = new Dictionary<int, Move<T>>();
            witnessTree[initialState] = null;
            var stack = new Stack<int>();
            stack.Push(initialState);

            int state = initialState;

            while (!finalStateSet.Contains(state))
            {
                foreach (var move in GetMovesFrom(state))
                {
                    if (!witnessTree.ContainsKey(move.TargetState))
                    {
                        stack.Push(move.TargetState);
                        witnessTree[move.TargetState] = move;
                    }
                }
                state = stack.Pop();
            }

            ConsList<Move<T>> path = null;
            while (witnessTree[state] != null)
            {
                path = new ConsList<Move<T>>(witnessTree[state], path);
                state = witnessTree[state].SourceState;
            }
            if (path == null)
                yield break;
            else
                foreach (var move in path)
                    yield return move;
        }


        public int GetMovesCountTo(int s)
        {
            return deltaInv[s].Count;
        }


        #region Determinization

        public Automaton<T> Determinize(IBoolAlgMinterm<T> solver, int timeout = 0)
        {
            if (IsDeterministic)
                return this;

            Automaton<T>[] disjuncts;
            if (TryDecompose(out disjuncts))
            {
                var disjuncts_det = Array.ConvertAll(disjuncts, d => d.Determinize(solver).Minimize(solver));
                var disjuncts_comp = Array.ConvertAll(disjuncts_det, d => d.Complement(solver).Minimize(solver));
                var prod = Automaton<T>.MkProductOfDeterministic(disjuncts_comp, solver);
                var union = prod.Complement(solver);
                return union;
            }

            var full = Automaton<T>.Loop(solver.True);
            var compl = Automaton<T>.MkDifference(full, this, timeout, solver); //make complement
            var totCompl = compl.MakeTotal(solver); //make total
            //the above algo guarantees that totCompl is deterministic
            //so just switch final states with nonfinal states
            var fstates = new HashSet<int>(totCompl.GetStates());
            fstates.ExceptWith(totCompl.GetFinalStates());
            var det = Automaton<T>.Create(totCompl.InitialState, fstates, totCompl.GetMoves());
            det.EliminateDeadStates();
            det.isDeterministic = true;
            return det;
        }

        private bool TryDecompose(out Automaton<T>[] disjuncts)
        {
            if (!InitialStateIsSource || delta[InitialState].Count < 2 || delta[InitialState].Exists(m => !m.IsEpsilon))
            {
                disjuncts = null;
                return false;
            }

            HashSet<int> previous = new HashSet<int>();
            List<Automaton<T>> automata = new List<Automaton<T>>();

            foreach (var move in delta[InitialState])
            {
                List<Move<T>> current_moves = new List<Move<T>>();
                List<int> finals = new List<int>();
                HashSet<int> current = new HashSet<int>();
                SimpleStack<int> stack = new SimpleStack<int>();
                int q0 = move.TargetState;
                stack.Push(q0);
                current.Add(q0);
                if (IsFinalState(q0))
                    finals.Add(q0);
                while (stack.IsNonempty)
                {
                    int q = stack.Pop();
                    foreach (var q_move in delta[q])
                    {
                        if (previous.Contains(q_move.TargetState))
                        {
                            disjuncts = null;
                            return false;
                        }
                        if (current.Add(q_move.TargetState))
                        {
                            stack.Push(q_move.TargetState);
                            if (IsFinalState(q_move.TargetState))
                                finals.Add(q_move.TargetState);
                        }
                        current_moves.Add(q_move);
                    }
                }
                automata.Add(Automaton<T>.Create(q0, finals, current_moves));
                previous.UnionWith(current);
            }

            disjuncts = automata.ToArray();
            return true;
        }

        #endregion


        #region Minimization
        /// <summary>
        /// Minimization of SFAs using a symbolic generalization of Moore's algorithm.
        /// This algorithm is quadratic in the number of states.
        /// If the SFA is nondeterministic, the minimized SFA will be equivalent.
        /// </summary>
        public Automaton<T> MinimizeMoore(IBooleanAlgebra<T> solver, int timeout = 0)
        {
            //return MinimizeClassical(solver, 0, false);
            if (IsEmpty)
                return Empty;

            if (this == Epsilon)
                return Epsilon;

            var fa = this;
            var sw = new System.Diagnostics.Stopwatch();
            long timeoutLimit = timeout;
            if (timeout > 0)
                sw.Start();

            //if (fa.IsDeterministic != true)
            //    throw new AutomataException(AutomataExceptionKind.AutomatonIsNotDeterministic);

            fa = fa.MakeTotal(solver);

            Func<int, int, Pair<int,int>> MkPair = (x,y) => (x<y ? new Pair<int,int>(x,y) : new Pair<int,int>(y,x));

            var distinguishable = new HashSet<Pair<int, int>>();
            var stack = new Stack<Pair<int, int>>();

            foreach (var p in fa.GetStates())
                if (!fa.IsFinalState(p))
                    foreach (var q in fa.GetFinalStates())
                    {
                        var pair = MkPair(p, q);
                        distinguishable.Add(pair);
                        stack.Push(pair);
                    }

            while (stack.Count > 0)
            {
                var pair = stack.Pop();
                foreach (var m1 in fa.GetMovesTo(pair.First))
                    foreach (var m2 in fa.GetMovesTo(pair.Second))
                        if (m1.SourceState != m2.SourceState)
                            if (solver.IsSatisfiable(solver.MkAnd(m1.Label, m2.Label)))
                            {
                                var sources = MkPair(m1.SourceState, m2.SourceState);
                                if (distinguishable.Add(sources))
                                    stack.Push(sources);
                            }

                CheckTimeout(sw, timeout);
            }

            var states = new List<int>(fa.GetStates()).ToArray();

            var repr = new Dictionary<int, int>();

            for (int i = 0; i < states.Length; i++)
            {
                var p = states[i];
                if (!repr.ContainsKey(p))
                    repr[p] = p;
                for (int j = i + 1; j < states.Length; j++)
                {
                    var q = states[j];
                    if (!distinguishable.Contains(MkPair(p, q)))
                    {
                        repr[q] = repr[p];
                    }
                }
            }

            var guards = new Dictionary<Pair<int, int>, T>();

            foreach (var move in fa.GetMoves())
            {
                var p = repr[move.SourceState];
                var q = repr[move.TargetState];
                var pq = new Pair<int,int>(p,q);
                T guard;
                if (guards.TryGetValue(pq, out guard))
                    guard = solver.MkOr(guard, move.Label);
                else
                    guard = move.Label;
                guards[pq] = guard;
            }

            var moves = new List<Move<T>>();
            foreach (var entry in guards)
                moves.Add(Move<T>.Create(entry.Key.First, entry.Key.Second, entry.Value));

            var finals = new HashSet<int>();
            foreach (var final in fa.GetFinalStates())
                finals.Add(repr[final]);

            var minimized = Automaton<T>.Create(repr[fa.InitialState], finals, moves, true, true, isDeterministic);
            minimized.isEpsilonFree = true;
            //minimized.isDeterministic = true;
            minimized.isUnambiguous = true;
            return minimized;
        }

        internal class EquivClass
        {
            IBooleanAlgebra<T> solver;
            T elem;

            internal EquivClass(IBooleanAlgebra<T> solver, T elem)
            {
                this.solver = solver;
                this.elem = elem;
            }

            public override bool Equals(object obj)
            {
                EquivClass e = obj as EquivClass;
                if (e == null)
                    return false;
                return solver.AreEquivalent(elem, e.elem);
            }

            public override int GetHashCode()
            {
                return 0;
            }
        }

        /// <summary>
        /// Minimization of FAs using a symbolic generalization of Hopcroft's algorithm.
        /// </summary>
        public Automaton<T> MinimizeHopcroft(IBooleanAlgebra<T> solver, int timeout = 0)
        {
            System.Diagnostics.Stopwatch sw = new System.Diagnostics.Stopwatch();
            if (timeout > 0)
                sw.Start();

            if (IsEmpty)
                return Empty;

            //If it's singleton state accepting only the empty string
            if(MoveCount==0)
                return this;

            if (this == Epsilon)
                return Epsilon;

            if (IsDeterministic != true)
                throw new AutomataException(AutomataExceptionKind.AutomatonIsNotDeterministic);

            //if (typeof(S) != typeof(BvSet))
            //    return MinimizeClassical(solver,0);

            var condsSet = new HashSet<EquivClass>();
            var condsSetOfBvSet = new HashSet<T>();
            var allPreds = new List<T>();

            var fa = this;

            //collect non-equivalent conditions

            if (typeof(T) == typeof(BDD))
                foreach (var move in fa.GetMoves())
                {
                    if (condsSetOfBvSet.Add(move.Label))
                        allPreds.Add(move.Label);
                }
            else
                foreach (var move in fa.GetMoves())
                {
                    if (condsSet.Add(new EquivClass(solver, move.Label)))
                        allPreds.Add(move.Label);
                }

            var refinement = new SymbolicPartitionRefinement<T>(solver, allPreds[0]);
            foreach (var c in allPreds)
                refinement.Refine(c);

            var minterms = new List<T>(refinement.GetRegions());
            CheckTimeout(sw, timeout);
            //var minterms2str = Array.ConvertAll(minterms.ToArray(), mt => ((CharSetSolver)solver).PrettyPrint(mt as BvSet));

            var PR = new PartitionRefinement(GetStates(), maxState);
            var initparts = new List<Part[]>(PR.Refine(GetFinalStates()));

            var W = new Stack<Part>();

            if (initparts.Count > 0)
            {
                W.Push(initparts[0][0]); //nonfinal states
                W.Push(initparts[0][1]); //final states
            }
            else
                W.Push(PR.InitialPart);
          
            while (W.Count > 0)
            {
                var P = W.Pop();
                var Pelems = new List<int>(P.GetElements());
                foreach (var minterm in minterms)
                {
                    CheckTimeout(sw, timeout);
                    var sources = new HashSet<int>(GetSources(solver, minterm, Pelems));
                    if (sources.Count > 0)
                    {
                        var splits = PR.Refine(sources);
                        foreach (var R in splits)
                        {
                            CheckTimeout(sw, timeout);
                            if (W.Contains(R[0])) //note that R[0] has already been modified and is in W
                                W.Push(R[1]);
                            else if (R[0].Size <= R[1].Size)
                                W.Push(R[0]);
                            else
                                W.Push(R[1]);
                        }
                    }
                }
            }

            Dictionary<Pair<int,int>,HashSet<T>> condMap = new Dictionary<Pair<int,int>,HashSet<T>>();
            foreach (var move in GetMoves())
            {
                int s = PR.GetPart(move.SourceState).Representative;
                int t = PR.GetPart(move.TargetState).Representative;
                var st = new Pair<int, int>(s, t);
                HashSet<T> condSet;
                if (!condMap.TryGetValue(st, out condSet))
                {
                    condSet = new HashSet<T>();
                    condSet.Add(move.Label);
                    condMap[st] = condSet;
                }
                else
                {
                    condSet.Add(move.Label);
                }
            }
            int newInitState = PR.GetPart(fa.InitialState).Representative;
            var newMoves = new List<Move<T>>();
            var newFinals = new HashSet<int>();
            foreach (var entry in condMap)
            {
                newMoves.Add(Move<T>.Create(entry.Key.First, entry.Key.Second, solver.MkOr(entry.Value)));
            }
            foreach (var f in GetFinalStates())
                newFinals.Add(PR.GetPart(f).Representative);

            var res = Create(newInitState, newFinals, newMoves);
            res.isDeterministic = true;
            res.isEpsilonFree = true;
            return res;
        }

        /// <summary>
        /// Minimization of SFAs.
        /// Can also be applied to nondeterministic SFAs.
        /// </summary>
        public Automaton<T> Minimize(IBooleanAlgebra<T> solver)
        {
            if (IsEmpty)
                return Empty;

            if (this == Epsilon)
                return Epsilon;

            Automaton<T> fa = this.RemoveEpsilons(solver.MkOr);

            if (fa.isDeterministic)
            {
                return MinSFA(fa, solver);
            }
            else
            {
                var fa_m = MinSFA(fa, solver);
                if (fa_m.StateCount < fa.StateCount)
                {
                    var fa_m_r = fa_m.Reverse().RemoveEpsilons(solver.MkOr);
                    var fa_m_r_m = MinSFA(fa_m_r, solver);
                    var fa_m_r_m_r = fa_m_r_m.Reverse().RemoveEpsilons(solver.MkOr);
                    if (fa_m.StateCount <= fa_m_r_m_r.StateCount)
                        return fa_m;
                    else
                        return fa_m_r_m_r;
                }
                else
                {
                    return fa;
                }
            }
        }

        /// <summary>
        /// Algorithm MinSFA from POPL14.
        /// </summary>
        static Automaton<T> MinSFA(Automaton<T> autom, IBooleanAlgebra<T> solver)
        {

            var fa = autom.MakeTotal(solver);

            var finalBlock = new Block(fa.GetFinalStates());
            var nonfinalBlock = new Block(fa.GetNonFinalStates());
            var Blocks = new Dictionary<int, Block>();
            foreach (var q in fa.GetFinalStates()) Blocks[q] = finalBlock;
            foreach (var q in fa.GetNonFinalStates()) Blocks[q] = nonfinalBlock;

            var W = new BlockStack();
            if (!fa.isDeterministic)
            {
                W.Push(nonfinalBlock);
                W.Push(finalBlock);
            }
            else if (nonfinalBlock.Count < finalBlock.Count)
                W.Push(nonfinalBlock);
            else
                W.Push(finalBlock);

            Func<T, T, T> MkDiff = (x, y) => solver.MkAnd(x, solver.MkNot(y));

            while (!W.IsEmpty)
            {
                var B = W.Pop();
                var Bcopy = new Block(B);                //make a copy of B for iterating over its elemenents
                var Gamma = new Dictionary<int, T>();     //joined conditions leading to B from states leading to B
                foreach (var q in Bcopy)
                    foreach (var move in fa.deltaInv[q]) //moves leading to q
                        if (Blocks[move.SourceState].Count > 1) //singleton blocks cannot be further split
                            if (Gamma.ContainsKey(move.SourceState))
                                Gamma[move.SourceState] = solver.MkOr(Gamma[move.SourceState], move.Label);
                            else
                                Gamma[move.SourceState] = move.Label;

                #region apply initial splitting without using guards
                var relevant = new HashSet<Block>();
                foreach (var q in Gamma.Keys)
                    relevant.Add(Blocks[q]);

                foreach (var P in relevant)
                {
                    var P1 = new Block(Gamma.Keys, P.Contains); //all q in Gamma.Keys such that P.Contains(q)
                    if (P1.Count < P.Count)
                    {
                        foreach (var p in P1)
                        {
                            P.Remove(p);
                            Blocks[p] = P1;
                        }
                        if (W.Contains(P))
                            W.Push(P1);
                        else if (!fa.isDeterministic)
                        {
                            //both blocks are needed, bisumlation based minimization
                            W.Push(P);
                            W.Push(P1);
                        }
                        else if (P.Count <= P1.Count)
                            W.Push(P);
                        else
                            W.Push(P1);
                    }
                }
                #endregion

                //keep using Bcopy until no more changes occur
                //effectively, this replaces the loop over characters
                bool iterate = true; 
                while (iterate)
                {
                    iterate = false;
                    //in each relevant block all states lead to B due to the initial splitting
                    var relevant2 = new HashSet<Block>();
                    foreach (var q in Gamma.Keys)
                        if (Blocks[q].Count > 1)
                            relevant2.Add(Blocks[q]); //collect the relevant blocks

                    //only relevant blocks are potentially split
                    foreach (var P in relevant2)
                    {
                        var PE = P.GetEnumerator();
                        PE.MoveNext();

                        var P1 = new Block();
                        bool splitFound = false;

                        var psi = Gamma[PE.Current];
                        P1.Add(PE.Current); //note that PE has at least 2 elements

                        #region compute P1 as the new sub-block of P
                        while (PE.MoveNext())
                        {
                            var q = PE.Current;
                            var phi = Gamma[q];
                            if (splitFound)
                            {
                                var psi_and_phi = solver.MkAnd(psi, phi);
                                if (solver.IsSatisfiable(psi_and_phi))
                                    P1.Add(q);
                            }
                            else
                            {
                                var psi_min_phi = MkDiff(psi, phi);
                                if (solver.IsSatisfiable(psi_min_phi))
                                {
                                    psi = psi_min_phi;
                                    splitFound = true;
                                }
                                else // [[psi]] is subset of [[phi]]
                                {
                                    var phi_min_psi = MkDiff(phi, psi);
                                    if (!solver.IsSatisfiable(phi_min_psi))
                                        P1.Add(q); //psi and phi are equivalent
                                    else
                                    {
                                        //there is some a: q --a--> B and p --a--> compl(B) for all p in C1
                                        P1.Clear();
                                        P1.Add(q);
                                        psi = phi_min_psi;
                                        splitFound = true;
                                    }
                                }
                            }
                        }
                        #endregion

                        #region split P
                        if (P1.Count < P.Count)
                        {
                            iterate = (iterate || (P.Count > 2)); //otherwise C was split into singletons
                            foreach (var p in P1)
                            {
                                P.Remove(p);
                                Blocks[p] = P1;
                            }

                            if (W.Contains(P))
                                W.Push(P1);
                            else if (!fa.isDeterministic)
                            {
                                //both blocks are needed, bisumlation based minimization
                                W.Push(P);
                                W.Push(P1);
                            }
                            else if (P.Count <= P1.Count)
                                W.Push(P);
                            else
                                W.Push(P1);
                        }
                        #endregion
                    }
                }
            }

            Func<int, int> GetRepresentative = (q => Blocks[q].GetRepresentative());
            return autom.JoinStates(GetRepresentative, solver.MkOr);
        }

        Automaton<T> JoinStates(Func<int, int> GetRepresentative, Func<IEnumerable<T>, T> MkDisjunction)
        {
            var autom = this; 
            var condMap = new Dictionary<Tuple<int, int>, HashSet<T>>();
            foreach (var move in autom.GetMoves())
            {
                int s = GetRepresentative(move.SourceState);
                int t = GetRepresentative(move.TargetState);
                var st = new Tuple<int, int>(s, t);
                HashSet<T> condSet;
                if (!condMap.TryGetValue(st, out condSet))
                {
                    condSet = new HashSet<T>();
                    condSet.Add(move.Label);
                    condMap[st] = condSet;
                }
                else
                    condSet.Add(move.Label);
            }
            int newInitState = GetRepresentative(autom.InitialState);
            var newMoves = new List<Move<T>>();
            var newFinals = new HashSet<int>();
            foreach (var entry in condMap)
                newMoves.Add(Move<T>.Create(entry.Key.Item1, entry.Key.Item2, MkDisjunction(entry.Value)));
            foreach (var f in autom.GetFinalStates())
                newFinals.Add(GetRepresentative(f));

            var res = Create(newInitState, newFinals, newMoves, false, false, autom.isDeterministic);
            return res;
        }

<<<<<<< HEAD
        /// <summary>
        /// Algorithm for minimizing nondeterministic SFAs based on bisimilarity of states.
        /// </summary>
        static Automaton<T> MinBiSim(Automaton<T> automIn, IBooleanAlgebra<T> solver)
        {

            var autom = automIn.MakeTotal(solver);
            var msb = new MultiSetBuilder(solver);

            var root = new SimBlockContainer();
            root.InitializeIncomingForRoot(autom, solver, msb);

            var F_Block = new SimBlock(msb, autom.GetIncoming, root, autom.GetFinalStates());
            var NF_Block = new SimBlock(msb, autom.GetIncoming, root, autom.GetNonFinalStates());
            root.Add(F_Block, NF_Block);

            List<SimBlock> Partition = new List<SimBlock>();
            Partition.Add(F_Block);
            Partition.Add(NF_Block);

            var W = new SimpleStack<SimBlockContainer>();
            var NextW = new SimpleStack<SimBlockContainer>();
            var NextWelems = new HashSet<SimBlockContainer>();
            NextW.Push(root);
            var newContainers = new HashSet<SimBlockContainer>();

            while (NextW.IsNonempty)
            {
                var tmp1 = W; 
                W = NextW;
                NextW = tmp1;
                NextWelems.Clear();

                newContainers.Clear();

                //W has compound containers whose blocks have not yet been considered as splitters
                //each container has a multiset map corresponding to its original block
                //that original block has already been considered as a splitter 
                //all blocks in the containers in W are also members of Partition
                while (!W.IsEmpty)
                {
                    SimBlockContainer S = W.Pop();
                    SimBlock B = S.RemoveBlock();
                    if (S.IsCompound)
                        W.Push(S);

                    var NextPartition = new List<SimBlock>(); 

                    foreach (var D in Partition)
                    {
                        SimBlockContainer DC;
                        if (newContainers.Contains(D.container))
                            DC = D.container; //D.container was created during current iteration over W
                        else
                        {
                            //D.container was created during previous iteration over W
                            DC = new SimBlockContainer();
                            newContainers.Add(DC);
                            DC.Incoming = D.Incoming;
                        }

                        #region partition D wrt B with DC as the container
                        var Ds = new Dictionary<T, SimBlock>();
                        SimBlock Drest = null;
                        foreach (int q in D)
                        {
                            MultiSet q2B;
                            if (B.Incoming.TryGetValue(q, out q2B))
                            {
                                var q2B_set = q2B.ToSet();
                                SimBlock block;
                                if (!Ds.TryGetValue(q2B_set, out block))
                                {
                                    block = new SimBlock(msb, autom.GetIncoming, DC);
                                    Ds[q2B_set] = block;
                                    DC.Add(block);
                                }
                                block.Add(q);
                            }
                            else //states having no transitions to B
                            {
                                if (Drest == null)
                                    Drest = new SimBlock(msb, autom.GetIncoming, DC);
                                Drest.Add(q);
                            }
                        }
                        #endregion

                        #region continue to partition D wrt S\B
                        LinkedListNode<SimBlock> D1node = DC.blocks.First;
                        while (D1node != null)
                        {
                            var D1 = D1node.Value;
                            if (!D1.IsSingleton)
                            {
                                //see if D1 can be split further wrt S\B
                                var D1s = new Dictionary<T, SimBlock>();
                                foreach (int q in D1)
                                {
                                    MultiSet q2B = B.Incoming[q];
                                    MultiSet q2S = B.container.Incoming[q];
                                    MultiSet diff = q2S.Minus(q2B);
                                    T diff_set = diff.ToSet();
                                    SimBlock block;
                                    if (!D1s.TryGetValue(diff_set, out block))
                                    {
                                        block = new SimBlock(msb, autom.GetIncoming, DC);
                                        D1s[diff_set] = block;
                                    }
                                    block.Add(q);
                                }
                                if (D1s.Count > 1) //some further split happened
                                {
                                    foreach (var block in D1s.Values)
                                        DC.blocks.AddBefore(D1node, block);
                                    DC.blocks.Remove(D1node);
                                }
                            }
                            D1node = D1node.Next;
                        }
                        //Drest cannot be further split wrt S\B because no states in Drest lead to B
                        //and because of prior refinement steps, either all states (or no states) in D lead to B.container
                        if (Drest != null)
                            DC.blocks.AddLast(Drest);
                        #endregion

                        if (DC.IsCompound)
                        {
                            //D was split
                            NextPartition.AddRange(DC.blocks);
                            if (NextWelems.Add(DC)) //DC might already be in NextW
                                NextW.Push(DC);
                        }
                        else
                            //D was not split, the container is not pushed again
                            NextPartition.Add(D);
                    }
                    Partition = NextPartition;
                }
            }
            Dictionary<int, SimBlock> finalPartition = new Dictionary<int, SimBlock>();
            foreach (SimBlock sb in Partition)
                foreach (int q in sb)
                    finalPartition[q] = sb;
            Func<int, int> GetRepresentative = (q => finalPartition[q].GetRepresentative());
            return automIn.JoinStates(GetRepresentative, solver.MkOr);
        }


        public IEnumerable<Tuple<int, T>> GetIncoming(int target)
        {
            foreach (Move<T> move in deltaInv[target])
                yield return new Tuple<int, T>(move.SourceState, move.Label);
        }

        public IEnumerable<Tuple<int, T>> GetOutgoing(int source)
        {
            foreach (Move<T> move in delta[source])
                yield return new Tuple<int, T>(move.TargetState, move.Label);
        }

        internal class MultiSetBuilder
        {
            internal IBooleanAlgebra<T> solver;
            internal Func<T, T> GetCanonicalPredicate;

            internal MultiSet zero;
            internal MultiSet one;

            Dictionary<Tuple<T, MultiSet, MultiSet>, MultiSet> nodes = 
                new Dictionary<Tuple<T, MultiSet, MultiSet>, MultiSet>();
            Dictionary<int, MultiSet> leaves = new Dictionary<int, MultiSet>();

            internal MultiSetBuilder(IBooleanAlgebra<T> solver)
            {
                this.solver = solver;
                if (solver.IsExtensional)
                    GetCanonicalPredicate = (psi => psi);
                else if (solver.IsAtomic)
                    GetCanonicalPredicate = new PredicateTrie<T>(solver).GetId;
                else
                    GetCanonicalPredicate = new PredicateIdMapper<T>(solver).GetId;
                zero = new MultiSet(this, 0);
                one = new MultiSet(this, 1);
                leaves[0] = zero;
                leaves[1] = one;
            }

            internal MultiSet CreateLeaf(int count)
            {
                if (count < 1)
                    throw new ArgumentOutOfRangeException("count", "value must be positive");
                MultiSet leaf;
                if (!leaves.TryGetValue(count, out leaf))
                {
                    leaf = new MultiSet(this, count);
                    leaves[count] = leaf;
                }
                return leaf;
            }

            internal MultiSet CreateOne(T pred)
            {
                return CreateNode(pred, one, zero);
            }

            internal MultiSet CreateNode(T pred, MultiSet trueCase, MultiSet falseCase)
            {
                if (pred.Equals(solver.True))
                    return trueCase;
                else if (pred.Equals(solver.False))
                    return falseCase;
                else
                {
                    if (trueCase == falseCase)
                        return trueCase;
                    else
                    {
                        var cases = new Tuple<T, MultiSet, MultiSet>(pred, trueCase, trueCase);
                        MultiSet ms;
                        if (!nodes.TryGetValue(cases, out ms))
                        {
                            ms = new MultiSet(this, cases);
                            nodes[cases] = ms;
                        }
                        return ms;
                    }
                }
            }
        }

        internal class MultiSet
        {
            internal Tuple<T, MultiSet, MultiSet> cases = null;
            MultiSetBuilder msb = null;
            int k;

            internal MultiSet(MultiSetBuilder msb, Tuple<T, MultiSet, MultiSet> cases)
            {
                this.msb = msb;
                this.cases = cases;
            }

            internal MultiSet(MultiSetBuilder msb, int k)
            {
                this.msb = msb;
                this.k = k;
                cases = null;
            }

            internal bool IsEmpty
            {
                get
                {
                    return k == 0;
                }
            }

            internal MultiSet AddOne(T predIn)
            {
                var pred = msb.GetCanonicalPredicate(predIn);
                if (cases == null)
                {
                    var leaf_plus_1 = msb.CreateLeaf(k + 1);
                    var node = msb.CreateNode(pred, leaf_plus_1, this);
                    return node;
                }
                else
                {
                    if (cases.Item1.Equals(pred))
                    {
                        var node = msb.CreateNode(cases.Item1, cases.Item2.IncrAll(new Dictionary<MultiSet,MultiSet>()), cases.Item3);
                        return node;
                    }
                    else
                    {
                        var node = msb.CreateNode(pred, this.IncrAll(new Dictionary<MultiSet,MultiSet>()), this);
                        return node;
                    }
                }
            }

            private MultiSet IncrAll(Dictionary<MultiSet,MultiSet> done)
            {
                MultiSet res;
                if (!done.TryGetValue(this, out res))
                {
                    if (cases == null)
                        res = msb.CreateLeaf(k + 1);
                    else
                        res = msb.CreateNode(cases.Item1, cases.Item2.IncrAll(done), cases.Item3.IncrAll(done));
                }
                return res;
            }

            internal MultiSet Minus(MultiSet multiSet)
            {
                throw new NotImplementedException();
            }

            internal T ToSet()
            {
                return ToSet_(new Dictionary<MultiSet, T>());
            }

            private T ToSet_(Dictionary<MultiSet, T> done)
            {
                T res;
                if (done.TryGetValue(this, out res))
                    return res;
                else
                {
                    if (cases == null)
                        if (k == 0)
                            res = msb.solver.False;
                        else
                            res = msb.solver.True;
                    else
                    {
                        var t = cases.Item2.ToSet_(done);
                        var f = cases.Item3.ToSet_(done);
                        res = msb.solver.MkOr(msb.solver.MkAnd(cases.Item1, t),
                                                  msb.solver.MkAnd(msb.solver.MkNot(cases.Item1), f));
                    }
                    done[this] = res;
                    return res;
                }
            }
        }

        internal class Block : IEnumerable<int>
        {
            int representative = -1;
            bool reprChosen = false;
            protected HashSet<int> set;
=======
        public Dictionary<int, Block> GetStateEquivalenceClasses(IBooleanAlgebra<T> solver, bool makeTotal = true)
        {
            if (IsEmpty)
                throw new AutomataException(AutomataExceptionKind.AutomatonInvalidInput);
>>>>>>> 7c968b8c

            if (this == Epsilon)
                throw new AutomataException(AutomataExceptionKind.AutomatonInvalidInput);

            if (IsDeterministic != true)
                throw new AutomataException(AutomataExceptionKind.AutomatonIsNotDeterministic);

            var fa = makeTotal ? this.MakeTotal(solver) : this;

<<<<<<< HEAD
            //internal void Update(Block other)
            //{
            //    this.set = other.set;
            //    reprChosen = false;
            //}

            internal Block() : base()
            {
                set = new HashSet<int>();
            }
=======
            var finalBlock = new Block(fa.GetFinalStates());
            var nonfinalBlock = new Block(fa.GetNonFinalStates());
            var Blocks = new Dictionary<int, Block>();
            foreach (var q in fa.GetFinalStates()) Blocks[q] = finalBlock;
            foreach (var q in fa.GetNonFinalStates()) Blocks[q] = nonfinalBlock;
>>>>>>> 7c968b8c

            var W = new BlockStack();

<<<<<<< HEAD
            internal bool IsSingleton
            {
                get
                {
                    return set.Count == 1;
                }
            }

            //internal Block(HashSet<int> set) 
            //{
            //    this.set = set;
            //}

            internal bool IsEmpty
=======
            if (makeTotal)
            {
                if (nonfinalBlock.Count < finalBlock.Count)
                    W.Push(nonfinalBlock);
                else
                    W.Push(finalBlock);
            }
            else
>>>>>>> 7c968b8c
            {
                // This version should work when you don't want to make the automaton total
                W.Push(nonfinalBlock);
                W.Push(finalBlock);
            }

            Func<T, T, T> MkDiff = (x, y) => solver.MkAnd(x, solver.MkNot(y));

            while (!W.IsEmpty)
            {
                var R = W.Pop();
                var Rcopy = new Block(R);                //make a copy of B for iterating over its elemenents
                var Gamma = new Dictionary<int, T>();     //joined conditions leading to B from states leading to B
                foreach (var q in Rcopy)
                    foreach (var move in fa.deltaInv[q]) //moves leading to q
                        if (Blocks[move.SourceState].Count > 1) //singleton blocks cannot be further split
                            if (Gamma.ContainsKey(move.SourceState))
                                Gamma[move.SourceState] = solver.MkOr(Gamma[move.SourceState], move.Label);
                            else
                                Gamma[move.SourceState] = move.Label;

                #region apply initial splitting without using guards
                var relevant = new HashSet<Block>();
                foreach (var q in Gamma.Keys)
                    relevant.Add(Blocks[q]);

                foreach (var P in relevant)
                {
                    var P1 = new Block(Gamma.Keys, P.Contains); //all q in Gamma.Keys such that P.Contains(q)
                    if (P1.Count < P.Count)
                    {
                        foreach (var p in P1)
                        {
                            P.Remove(p);
                            Blocks[p] = P1;
                        }
                        if (W.Contains(P))
                            W.Push(P1);
                        else if (P.Count <= P1.Count)
                            W.Push(P);
                        else
                            W.Push(P1);
                    }
                }
                #endregion

                //keep using Bcopy until no more changes occur
                //effectively, this replaces the loop over characters
                bool iterate = true;
                while (iterate)
                {
                    iterate = false;
                    //in each relevant block all states lead to B due to the initial splitting
                    var relevant2 = new HashSet<Block>();
                    foreach (var q in Gamma.Keys)
                        if (Blocks[q].Count > 1)
                            relevant2.Add(Blocks[q]); //collect the relevant blocks

                    //only relevant blocks are potentially split
                    foreach (var P in relevant2)
                    {
                        var PE = P.GetEnumerator();
                        PE.MoveNext();

                        var P1 = new Block();
                        bool splitFound = false;

                        var psi = Gamma[PE.Current];
                        P1.Add(PE.Current); //C has at least 2 elements

                        #region compute C1 as the new sub-block of C
                        while (PE.MoveNext())
                        {
                            var q = PE.Current;
                            var phi = Gamma[q];
                            if (splitFound)
                            {
                                var psi_and_phi = solver.MkAnd(psi, phi);
                                if (solver.IsSatisfiable(psi_and_phi))
                                    P1.Add(q);
                            }
                            else
                            {
                                var psi_min_phi = MkDiff(psi, phi);
                                if (solver.IsSatisfiable(psi_min_phi))
                                {
                                    psi = psi_min_phi;
                                    splitFound = true;
                                }
                                else // [[psi]] is subset of [[phi]]
                                {
                                    var phi_min_psi = MkDiff(phi, psi);
                                    if (!solver.IsSatisfiable(phi_min_psi))
                                        P1.Add(q); //psi and phi are equivalent
                                    else
                                    {
                                        //there is some a: q --a--> B and p --a--> compl(B) for all p in C1
                                        P1.Clear();
                                        P1.Add(q);
                                        psi = phi_min_psi;
                                        splitFound = true;
                                    }
                                }
                            }
                        }
                        #endregion

                        #region split P
                        if (P1.Count < P.Count)
                        {
                            iterate = (iterate || (P.Count > 2)); //otherwise C was split into singletons
                            foreach (var p in P1)
                            {
                                P.Remove(p);
                                Blocks[p] = P1;
                            }

                            if (W.Contains(P))
                                W.Push(P1);
                            else if (P.Count <= P1.Count)
                                W.Push(P);
                            else
                                W.Push(P1);
                        }
                        #endregion
                    }
                }
            }

            return Blocks;

            //Dictionary<Pair<int, int>, HashSet<T>> condMap = new Dictionary<Pair<int, int>, HashSet<T>>();
            //foreach (var move in GetMoves())
            //{
            //    int s = Blocks[move.SourceState].GetRepresentative();
            //    int t = Blocks[move.TargetState].GetRepresentative();
            //    var st = new Pair<int, int>(s, t);
            //    HashSet<T> condSet;
            //    if (!condMap.TryGetValue(st, out condSet))
            //    {
            //        condSet = new HashSet<T>();
            //        condSet.Add(move.Label);
            //        condMap[st] = condSet;
            //    }
            //    else
            //        condSet.Add(move.Label);
            //}
            //int newInitState = Blocks[fa.InitialState].GetRepresentative();
            //var newMoves = new List<Move<T>>();
            //var newFinals = new HashSet<int>();
            //foreach (var entry in condMap)
            //    newMoves.Add(Move<T>.Create(entry.Key.First, entry.Key.Second, solver.MkOr(entry.Value)));
            //foreach (var f in GetFinalStates())
            //    newFinals.Add(Blocks[f].GetRepresentative());

            //var res = Create(newInitState, newFinals, newMoves);
            //res.isDeterministic = true;
            //res.isEpsilonFree = true;
            //return res;
        }

<<<<<<< HEAD
        internal class SimBlock : Block
        {
            Dictionary<int, MultiSet> incoming = new Dictionary<int,MultiSet>();
            Func<int, IEnumerable<Tuple<int,T>>> GetIncomingMoves;
            MultiSetBuilder msb;

            internal Dictionary<int, MultiSet> Incoming
            {
                get
                {
                    if (incoming == null)
                    {
                        incoming = new Dictionary<int, MultiSet>();
                        foreach (int q in this.set)
                            foreach (var pair in GetIncomingMoves(q))
                            {
                                MultiSet ms;
                                if (incoming.TryGetValue(pair.Item1, out ms))
                                    ms = ms.AddOne(pair.Item2);
                                else
                                    ms = msb.CreateOne(pair.Item2);
                                incoming[q] = ms;
                            }
                    }
                    return incoming;
                }
            }

            internal SimBlockContainer container;

            internal SimBlock(MultiSetBuilder msb, Func<int, IEnumerable<Tuple<int, T>>> GetIncomingMoves, SimBlockContainer container, IEnumerable<int> states)
                : base(states)
            {
                this.msb = msb;
                this.GetIncomingMoves = GetIncomingMoves;
                this.container = container;
            }

            internal SimBlock(MultiSetBuilder msb, Func<int, IEnumerable<Tuple<int, T>>> GetIncomingMoves, SimBlockContainer container)
                : base()
            {
                this.msb = msb;
                this.GetIncomingMoves = GetIncomingMoves;
                this.container = container;
            }
        }

        internal class SimBlockContainer
        {
            internal LinkedList<SimBlock> blocks = new LinkedList<SimBlock>();
            Dictionary<int, MultiSet> incoming = new Dictionary<int, MultiSet>();
            internal Dictionary<int, MultiSet> Incoming
            {
                get { return incoming; }
                set { incoming = value; }
            }
            internal bool IsCompound
            {
                get { return blocks.Count > 1; }
            }

            internal SimBlockContainer()
            {
            }

            internal void SetIncoming(IDictionary<int, MultiSet> multisets)
            {
                incoming = new Dictionary<int, MultiSet>(multisets);
            }

            internal void InitializeIncomingForRoot(Automaton<T> autom, IBooleanAlgebra<T> solver, MultiSetBuilder msb)
            {
                foreach (var q in autom.GetStates())
                    //assuming the automaton is normalized, total, and clean
                    //the total number of distinct target states from q is automaton.delta[q].Count
                    incoming[q] = msb.CreateLeaf(autom.delta[q].Count);
            }

            /// <summary>
            /// Container is assumed two contain at least two blocks.
            /// </summary>
            public SimBlock RemoveBlock()
            {
                SimBlock block;
                if (blocks.First.Value.Count <= blocks.Last.Value.Count)
                {
                    block = blocks.First.Value;
                    blocks.RemoveFirst();
                }
                else
                {
                    block = blocks.Last.Value;
                    blocks.RemoveLast();
                    
                }
                return block;
            }

            public SimBlock First
            {
                get
                {
                    return blocks.First.Value;
                }
            }

            public SimBlock Last
            {
                get
                {
                    return blocks.Last.Value;
                }
            }

            internal void Add(params SimBlock[] newBlocks)
            {
                for (int i = 0; i < newBlocks.Length; i++)
                {
                    //if (i == 0)
                    //    incoming = new Dictionary<int, MultiSet>(newBlocks[i].incoming);
                    //else
                    //{
                    //    foreach (var entry in newBlocks[i].incoming)
                    //    {
                    //        MultiSet ms;
                    //        if (incoming.TryGetValue(entry.Key, out ms))
                    //            ms = ms.Plus(entry.Value);
                    //        else
                    //            ms = entry.Value;
                    //        incoming[entry.Key] = ms;
                    //    }
                    //}
                    blocks.AddLast(newBlocks[i]);
                }
            }
        }
=======

>>>>>>> 7c968b8c

        private string PrintStack(Stack<Part> W)
        {
            string w = "(";
            foreach (var e in W)
            {
                if (w != "(")
                    w += ",";
                w += "[" + e.ToString() + "]";
            }
            w += ")";
            return w;
        }

        IEnumerable<int> GetSources(IBooleanAlgebraPositive<T> solver, T cond, IEnumerable<int> targets)
        {
            foreach (int p in targets)
                foreach (var move in GetMovesTo(p))
                    if (solver.IsSatisfiable(solver.MkAnd(move.Label, cond)))
                        yield return move.SourceState;
        }
         
        /// <summary>
        /// Extension of standard minimization of FAs, use timeout.
        /// This is a naive cubic algorithm.
        /// </summary>
        public Automaton<T> MinimizeClassical(IBooleanAlgebra<T> solver, int timeout, bool isTotal)
        {
            if (IsEmpty)
                return Empty;

            if (this == Epsilon)
                return Epsilon;

            var fa = this;
            var sw = new System.Diagnostics.Stopwatch();
            long timeoutLimit=timeout;
            if (timeout > 0)
                sw.Start();

            if (fa.IsDeterministic != true)
                throw new ArgumentException("FA must be deterministic");
            
            if(!isTotal)
                fa = fa.MakeTotal(solver);

            Equivalence E = new Equivalence();

            //initialize E, all nonfinal states are quivalent 
            //and all final states are equivalent
            List<int> stateList = new List<int>(fa.States);
            for (int i = 0; i < stateList.Count; i++)
            {
                //E.Add(stateList[i], stateList[i]);
                for (int j = 0; j < stateList.Count; j++)
                {
                    int p = stateList[i];
                    int q = stateList[j];
                    bool sIsFinal = fa.IsFinalState(p);
                    bool tIsFinal = fa.IsFinalState(q);
                    if ((sIsFinal && tIsFinal) || (!sIsFinal && !tIsFinal))
                        E.Add(p, q);
                }
                CheckTimeout(sw,timeoutLimit);
            }

            //refine E
            bool continueRefinement = true;
            List<int> statesList = new List<int>(fa.States);
            while (continueRefinement)
            {
                continueRefinement = false;
                for (int i = 0; i < statesList.Count; i++)
                    for (int j = 0; j < statesList.Count; j++)
                    {
                        Pair<int, int> pq = new Pair<int, int>(statesList[i], statesList[j]);
                        if (E.Contains(pq))
                            if (pq.First != pq.Second && AreDistinguishable(fa, E, pq, solver))
                            {
                                E.Remove(pq);
                                continueRefinement = true;
                            }
                        CheckTimeout(sw, timeoutLimit);
                    }
            }

            //create id's for equivalence classes
            Dictionary<int, int> equivIdMap = new Dictionary<int, int>();
            List<int> mfaStates = new List<int>();
            foreach (Pair<int, int> pq in E)
            {
                int equivId;
                if (equivIdMap.TryGetValue(pq.First, out equivId))
                    equivIdMap[pq.Second] = equivId;
                else if (equivIdMap.TryGetValue(pq.Second, out equivId))
                    equivIdMap[pq.First] = equivId;
                else
                {
                    equivIdMap[pq.First] = pq.First;
                    equivIdMap[pq.Second] = pq.First;
                    mfaStates.Add(pq.First);
                }
                CheckTimeout(sw, timeoutLimit);
            }
            //remaining states map to themselves
            foreach (int state in fa.States)
                if (!equivIdMap.ContainsKey(state))
                {
                    equivIdMap[state] = state;
                    mfaStates.Add(state);
                }

            int mfaInitialState = equivIdMap[fa.InitialState];

            //group together transition conditions for transitions on equivalent states
            Dictionary<Pair<int, int>, T> combinedConditionMap = new Dictionary<Pair<int, int>, T>();
            foreach (int state in fa.States)
            {
                int fromStateId = equivIdMap[state];
                foreach (Move<T> trans in fa.GetMovesFrom(state))
                {
                    int toStateId = equivIdMap[trans.TargetState];
                    T cond;
                    var p = new Pair<int, int>(fromStateId, toStateId);
                    if (combinedConditionMap.TryGetValue(p, out cond))
                        combinedConditionMap[p] = solver.MkOr(cond, trans.Label);
                    else
                        combinedConditionMap[p] = trans.Label;
                }
                CheckTimeout(sw, timeoutLimit);
            }

            //form the transitions of the mfa
            List<Move<T>> mfaTransitions = new List<Move<T>>();
            foreach (var kv in combinedConditionMap)
            {
                mfaTransitions.Add(Move<T>.Create(kv.Key.First, kv.Key.Second, kv.Value));
            }

            //final states
            HashSet<int> mfaFinalStates = new HashSet<int>();
            foreach (int state in fa.GetFinalStates())
                mfaFinalStates.Add(equivIdMap[state]);

            Automaton<T> mfa = Automaton<T>.Create(mfaInitialState, mfaFinalStates, mfaTransitions);
            mfa.isDeterministic = true;
            mfa.isEpsilonFree = true;
            mfa.EliminateDeadStates();

            return mfa;
        }

        /// <summary>
        /// Creates an automaton that accepts the reverse of the language.
        /// The resulting automaton will contain epsilon moves if this automaton has more than one final state.
        /// </summary>
        /// <returns></returns>
        public Automaton<T> Reverse()
        {
            if (IsEmpty)
                return Automaton<T>.Empty;

            List<Move<T>> reversed_moves = new List<Move<T>>();
            foreach (var move in this.GetMoves())
                reversed_moves.Add(Move<T>.Create(move.TargetState, move.SourceState, move.Label));

            Automaton<T> res = null;
            if (finalStateSet.Count == 1)
                res = Create(FinalState, new int[] { initialState }, reversed_moves);
            else
            {
                int new_initial_state = maxState + 1;
                foreach (var f in this.finalStateSet)
                    reversed_moves.Add(Move<T>.Epsilon(new_initial_state, f));
                res = Create(new_initial_state, new int[] { initialState }, reversed_moves);
            }
            return res;
        }

        //public Automaton<S> MinimizeBrzozowski(IBoolAlgMinterm<S> solver)
        //{
        //    var minReversed = this.Determinize(solver).Reverse().RemoveEpsilons(solver.MkOr).Determinize(solver);
        //    var res = minReversed.Reverse().RemoveEpsilons(solver.MkOr).Determinize(solver);
        //    return res;
        //}

        private T MkComplementCondition(IEnumerable<Move<T>> list, IBooleanAlgebra<T> solver)
        {
            List<T> conds = new List<T>();
            foreach (var t in list)
                conds.Add(solver.MkNot(t.Label));
            return solver.MkAnd(conds.ToArray());
        }

        private bool AreDistinguishable(Automaton<T> fa, Equivalence E, Pair<int, int> pq, IBooleanAlgebraPositive<T> solver)
        {
            foreach (Move<T> from_p in fa.GetMovesFrom(pq.First))
                foreach (Move<T> from_q in fa.GetMovesFrom(pq.Second))
                    if (from_p.TargetState != from_q.TargetState &&
                        !E.AreEquiv(from_p.TargetState, from_q.TargetState))
                        if (solver.IsSatisfiable(solver.MkAnd(from_p.Label, from_q.Label)))
                            return true;
            return false;
        }

        #endregion

        public bool AllStatesAreFinal()
        {
            foreach (int state in States)
                if (!IsFinalState(state))
                    return false;
            return true;
        }

        #region Choose an accepting path

        /// <summary>
        /// Produces a random path of labels from the initial state to some final state.
        /// Assumes that the automaton is nonempty and does not contain deadends.
        /// </summary>
        /// <param name="chooser">uses the chooser for randomizing the choices</param>
        public IEnumerable<T> ChoosePathToSomeFinalState(Chooser chooser)
        {
            if (IsEmpty)
                throw new AutomataException(AutomataExceptionKind.AutomatonMustBeNonempty);

            int state = InitialState;
            while (!IsFinalState(state) || (OutDegree(state) > 0 && chooser.ChooseTrueOrFalse()))
            {
                if (!IsFinalState(state) && OutDegree(state) == 0)
                    throw new AutomataException(AutomataExceptionKind.AutomatonMustNotContainDeadStates);

                var move = GetNthMoveFrom(state, chooser.Choose(GetMovesCountFrom(state)));
                if (!move.IsEpsilon)
                    yield return move.Label;

                state = move.TargetState;
            }
            yield break;
        }

        #endregion

        #region IAutomaton<S> Members

        /// <summary>
        /// The initial state of the automaton.
        /// </summary>
        public int InitialState
        {
            get { return initialState; }
        }

        /// <summary>
        /// Returns true iff the state is a final state of the automaton.
        /// </summary>
        public bool IsFinalState(int state)
        {
            return finalStateSet.Contains(state);
        }

        /// <summary>
        /// Returns true iff there exists a move from state to state.
        /// </summary>
        public bool IsLoopState(int state)
        {
            foreach (var move in GetMovesFrom(state))
                if (move.TargetState == state)
                    return true;

            return false;
        }

        /// <summary>
        /// Enumerates all states of the automaton.
        /// </summary>
        public IEnumerable<int> GetStates()
        {
            return States;
        }

        public IEnumerable<int> GetTargetStates(int source, Predicate<T> pred)
        {
            foreach (var m in GetMovesFrom(source))
                if (pred(m.Label))
                    yield return m.TargetState;
        }


        /// <summary>
        /// Enumerates all moves of the automaton.
        /// </summary>
        public IEnumerable<Move<T>> GetMoves()
        {
            foreach (int state in States)
                foreach (Move<T> move in delta[state])
                    yield return move;
        }

        /// <summary>
        /// Returns state.ToString().
        /// </summary>
        public virtual string DescribeState(int state)
        {
            return state.ToString();
        }

        /// <summary>
        /// Returns lab.ToString(), or the empty string when S is not a value type and lab is null. 
        /// </summary>
        public string DescribeLabel(T lab)
        {
            if (typeof(T).IsValueType)
                return lab.ToString();
            else if (object.Equals(lab, null))
                return "";
            else
                return lab.ToString();
        }

        #endregion

        #region IAutomaton<S> Members


        public string DescribeStartLabel()
        {
            return "";
        }

        #endregion

        internal Dictionary<int, double[]> probabilities = null;

        /// <summary>
        /// Gets the probability of moving with the given move.
        /// </summary>
        /// <param name="move">given move of the automaton</param>
        public double GetProbability(Move<T> move)
        {
            if (probabilities == null)
                throw new AutomataException(AutomataExceptionKind.ProbabilitiesHaveNotBeenComputed);

            List<Move<T>> moves;
            if (!delta.TryGetValue(move.SourceState, out moves))
                throw new AutomataException(AutomataExceptionKind.AutomatonInvalidMove);

            for (int i = 0; i < moves.Count; i++)
                if (move == moves[i])
                    return probabilities[move.SourceState][i];

            throw new AutomataException(AutomataExceptionKind.AutomatonInvalidMove);
        }

        /// <summary>
        /// Gets the probability of finalizing in state q. 
        /// Returns 0.0 if q is not a final state.
        /// </summary>
        /// <param name="q">given state of the automaton</param>
        public double GetProbability(int q) 
        {
            if (probabilities == null)
                throw new AutomataException(AutomataExceptionKind.ProbabilitiesHaveNotBeenComputed);

            double[] probs;
            if (!probabilities.TryGetValue(q, out probs))
                throw new AutomataException(AutomataExceptionKind.AutomatonInvalidState);

            if (IsFinalState(q))
                return probs[probs.Length - 1];
            else
                return 0.0;
        }

        BigInt cardinality = null;
        public BigInt Cardinality
        {
            get
            {
                return cardinality;
            }
        }

        /// <summary>
        /// Associates all moves and final states with a probability that is a double between 0.0 and 1.0.
        /// The sum of probabilities of all outgoing moves from a state plus the probability of finishing in the state is 1.0.
        /// The probability of a move (s,l,t) is (f(l) * DomainSize(t)) / DomainSize(s). 
        /// where DomainSize(s) is the sum of all f(l) * DomainSize(t) such that (s,l,t) 
        /// is a move from s, plus 1 if s is a final state.
        /// The method requires that the automaton has no loops, no deadends and is deterministic.
        /// </summary>
        /// <param name="f">function that calculates the cardinality of a label of a move</param>
        public void ComputeProbabilities(Func<T, ulong> f)
        {
            if (probabilities != null)
                return;

            if (!IsDeterministic || !IsLoopFree || IsEmpty)
                throw new AutomataException(AutomataExceptionKind.AutomatonMustBeLoopFreeAndDeterministic);

            var stateCardinalities = new Dictionary<int, BigInt>();
            probabilities = new Dictionary<int, double[]>();

            for (int i = topsort.Count - 1; i >= 0; i--)
            {
                var st = topsort[i];
                var card = (IsFinalState(st) ? BigInt.One : BigInt.Zero);
                int k = (IsFinalState(st) ? delta[st].Count + 1 : delta[st].Count);
                probabilities[st] = new double[k];
                var transitionCardinalities = new BigInt[k];

                for (int j = 0; j < delta[st].Count; j++)
                {
                    var move = delta[st][j];
                    var m = f(move.Label);
                    var lcard = new BigInt(m);
                    transitionCardinalities[j] = lcard.Times(stateCardinalities[move.TargetState]);
                    card = card.Plus(transitionCardinalities[j]);
                }
                if (IsFinalState(st))
                {
                    transitionCardinalities[k-1] = BigInt.One;
                }
                double acc = 0.0;
                for (int j = 0; j < transitionCardinalities.Length; j++)
                {
                    if (j < transitionCardinalities.Length - 1)
                    {
                        double d = transitionCardinalities[j].DivideAsDouble(card);
                        probabilities[st][j] = d;
                        acc += d;
                    }
                    else
                    {
                        probabilities[st][j] = Math.Round(((double)1.0) - acc, BigInt.NrOfDecimals);
                    }
                }
                stateCardinalities[st] = card;
            }

            cardinality = stateCardinalities[initialState];
        }

        /// <summary>
        /// Returns null if st is a final state and the final implicit 
        /// epsilon transition was chosen to the imaginary final sink state
        /// </summary>
        internal Move<T> ChooseTransitionUniformly(Chooser cs, int st)
        {
            var w = probabilities[st];
            double d = cs.ChooseDouble();
            int i = 0;
            while (d > w[i] && i < w.Length - 1)
            {
                d = d - w[i];
                i = i + 1;
            }
            if (i < delta[st].Count)
                return delta[st][i];
            else
                return null; //st is a final state and end of string was chosen here
        }

        internal void EliminateWordBoundaries(IBooleanAlgebra<T> solver, Func<bool,T> getWordCharPred)
        {
            if (DoesNotContainWordBoundaries)
                return;

            //new initial state
            var tmp = initialState;
            initialState = maxState + 1;
            AddMove(Move<T>.Epsilon(initialState, tmp));
            maxState = initialState;

            //new single final state called sink
            var sink = maxState + 1;
            foreach (var f in finalStateSet)
                AddMove(Move<T>.Epsilon(f, sink));
            finalStateSet.Clear();
            finalStateSet.Add(sink);
            maxState = sink;

            var wordCharPred = getWordCharPred(true);
            var not_wordCharPred = solver.MkNot(wordCharPred);

            //eliminate all boundaries one at a time
            var stack = new Stack<int>(wordBoundaries);
            while (stack.Count > 0)
            {
                var b = stack.Pop();
                var p1 = maxState+1;
                var p2 = maxState+2;
                maxState = p2;


                bool isAtStart;
                var enteringMoves = GetProperEnteringMoves(b, out isAtStart);
                bool isAtEnd;
                var exitingMoves = GetProperExitingMoves(b, out isAtEnd);

                //List<Move<S>> newMoves = new List<Move<S>>();

                foreach (var move in enteringMoves)
                {
                    var cond1 = solver.MkAnd(move.Label, wordCharPred);
                    var cond2 = solver.MkAnd(move.Label, not_wordCharPred);
                    if (solver.IsSatisfiable(cond1))
                        AddMove(Move<T>.Create(move.SourceState, p1, cond1));
                        //newMoves.Add(Move<S>.M(move.SourceState, p1, cond1));
                    if (solver.IsSatisfiable(cond2))
                        AddMove(Move<T>.Create(move.SourceState, p2, cond2));
                       // newMoves.Add(Move<S>.M(move.SourceState, p2, cond2));
                }

                foreach (var move in exitingMoves)
                {
                    var cond1 = solver.MkAnd(move.Label, wordCharPred);
                    var cond2 = solver.MkAnd(move.Label, not_wordCharPred);
                    if (solver.IsSatisfiable(cond2))
                        AddMove(Move<T>.Create(p1, move.TargetState, cond2));
                        //newMoves.Add(Move<S>.M(p1, move.TargetState, cond2));
                    if (solver.IsSatisfiable(cond1))
                        AddMove(Move<T>.Create(p2, move.TargetState, cond1));
                        //newMoves.Add(Move<S>.M(p2, move.TargetState, cond1));
                }

                if (isAtStart)
                    AddMove(Move<T>.Epsilon(initialState, p2));
                    //newMoves.Add(Move<S>.Epsilon(initialState, p2));

                if (isAtEnd)
                    AddMove(Move<T>.Epsilon(p1, sink));
                    //newMoves.Add(Move<S>.Epsilon(p1, sink));

                //foreach (var move in newMoves)
                //    AddMove(move);

                RemoveTheState(b);
            }

            //foreach (var st in wordBoundaries)
            //    RemoveTheState(st);

            wordBoundaries = null;
            //((CharSetSolver)solver).ShowGraph(this as Automaton<BvSet>, "foo");
            EliminateUnrreachableStates();
            EliminateDeadStates();
        }

        List<Move<T>> GetProperEnteringMoves(int q, out bool isAtStart)
        {
            var res = new List<Move<T>>();
            bool b = false;
            foreach (var q1 in GetInvEpsilonClosure(q))
            {
                if (initialState == q1)
                    b = true;
                foreach (var move in GetNonepsilonMovesTo(q1))
                    res.Add(move); 
            }
            isAtStart = b;
            return res;
        }

        List<Move<T>> GetProperExitingMoves(int q, out bool isAtEnd)
        {
            var res = new List<Move<T>>();
            bool b = false;
            foreach (var q1 in GetEpsilonClosure(q))
            {
                if (IsFinalState(q1))
                    b = true;
                foreach (var move in GetNonepsilonMovesFrom(q1))
                    res.Add(move);
            }
            isAtEnd = b;
            return res;
        }

        /// <summary>
        /// Returns a path from pStart to a final state.
        /// If there are no epsilon moves then the path is shortest.
        /// Returns null if pStart does not lead to a final state.
        /// </summary>
        /// <param name="pStart">given start state</param>
        /// <returns>(label path, final state) or null</returns>
        public Tuple<T[],int> FindShortestFinalPath(int pStart)
        {
            if (!this.delta.ContainsKey(pStart))
                throw new AutomataException(AutomataExceptionKind.AutomatonInvalidState);

            if (IsFinalState(pStart))
                return Tuple.Create(new T[] { }, pStart);

            SimpleStack<int> currentStack = null;
            var nextStack = new SimpleStack<int>();
            var path = new Dictionary<int, SimpleList<T>>();
            nextStack.Push(pStart);
            path[pStart] = SimpleList<T>.Empty;

            while (nextStack.IsNonempty)
            {
                currentStack = nextStack;
                nextStack = new SimpleStack<int>();
                while (currentStack.IsNonempty)
                {
                    var p = currentStack.Pop();
                    var p_path = path[p];
                    foreach (var move in GetMovesFrom(p))
                    {
                        var q = move.TargetState;
                        if (IsFinalState(q))
                        {
                            if (move.IsEpsilon)
                                return Tuple.Create(p_path.ToArray(), q);
                            else
                                return Tuple.Create(p_path.Append(move.Label).ToArray(), q);
                        }
                        else if (!path.ContainsKey(q))
                        {
                            nextStack.Push(q);
                            if (move.IsEpsilon)
                                path[q] = p_path;
                            else
                                path[q] = p_path.Append(move.Label);
                        }
                    }
                }
            }
            return null;
        }


        public bool IsState(int q)
        {
            return this.delta.ContainsKey(q);
        }
    }

    #region Helper classes used in minimization and determinization algorithms
    public class Block : IEnumerable<int>
    {
        int representative = -1;
        bool reprChosen = false;
        HashSet<int> set;

        public int GetRepresentative()
        {
            if (reprChosen)
                return representative;
            else
            {
                var e = set.GetEnumerator();
                e.MoveNext();
                representative = e.Current;
                reprChosen = true;
                return representative;
            }
        }

        internal bool Add(int item)
        {
            return set.Add(item);
        }

        internal Block(IEnumerable<int> items, Predicate<int> match = null)
        {
            if (match == null)
                set = new HashSet<int>(items);
            else
            {
                set = new HashSet<int>();
                foreach (var item in items)
                    if (match(item))
                        set.Add(item);
            }
        }

        internal void Update(Block other)
        {
            this.set = other.set;
            reprChosen = false;
        }

        internal Block() : base()
        {
            set = new HashSet<int>();
        }

        internal bool Contains(int item)
        {
            return set.Contains(item);
        }

        internal Block(HashSet<int> set)
        {
            this.set = set;
        }

        internal bool IsEmpty
        {
            get { return set.Count == 0; }
        }

        internal int Count
        {
            get { return set.Count; }
        }

        internal void Remove(int item)
        {
            set.Remove(item);
            reprChosen = false;
        }

        internal void Clear()
        {
            set.Clear();
            reprChosen = false;
        }

        public override string ToString()
        {
            string res = "[";
            var e = GetEnumerator();
            while (e.MoveNext())
            {
                if (res != "[")
                    res += ",";
                res += e.Current;
            }
            res += "]";
            return res;
        }

        public IEnumerator<int> GetEnumerator()
        {
            return set.GetEnumerator();
        }

        System.Collections.IEnumerator System.Collections.IEnumerable.GetEnumerator()
        {
            throw new NotImplementedException();
        }
    }

    internal class BlockStack
    {
        ConsList<Block> list = null;
        HashSet<Block> set = new HashSet<Block>();

        internal BlockStack()
        {
            Stack<int> foo = new Stack<int>();
            foo.Contains(0);
        }

        internal bool IsEmpty
        {
            get { return list == null; }
        }

        internal void Push(Block b)
        {
            list = new ConsList<Block>(b, list);
            set.Add(b);
        }

        internal Block Pop()
        {
            var b = list.First;
            list = list.Rest;
            set.Remove(b);
            return b;
        }

        internal bool Contains(Block b)
        {
            return set.Contains(b);
        }

        public override string ToString()
        {
            string res = "[";
            var l = list;
            while (l != null)
            {
                if (res != "[")
                    res += ",";
                res += l.First.ToString();
                l = l.Rest;
            }
            res += "]";
            return res;
        }
    }


    internal class Equivalence : IEnumerable<Pair<int, int>>
    {
        HashSet<Pair<int, int>> E = new HashSet<Pair<int, int>>();
        public Equivalence() { }
        public void Add(int p, int q)
        {
            if (p < q)
                E.Add(new Pair<int, int>(p, q));
            else if (q < p)
                E.Add(new Pair<int, int>(q, p));
        }
        public bool AreEquiv(int p, int q)
        {
            if (p == q)
                return true;
            else if (p < q)
                return E.Contains(new Pair<int, int>(p, q));
            else
                return E.Contains(new Pair<int, int>(q, p));
        }

        internal void Remove(int p, int q)
        {
            if (p < q)
                E.Remove(new Pair<int, int>(p, q));
            else
                E.Remove(new Pair<int, int>(q, p));
        }

        #region IEnumerable<Pair<int,int>> Members

        public IEnumerator<Pair<int, int>> GetEnumerator()
        {
            return E.GetEnumerator();
        }

        #endregion

        #region IEnumerable Members

        System.Collections.IEnumerator System.Collections.IEnumerable.GetEnumerator()
        {
            return E.GetEnumerator();
        }

        #endregion

        internal void Remove(Pair<int, int> equivToBeRemoved)
        {
            E.Remove(equivToBeRemoved);
        }

        internal bool Contains(Pair<int, int> equiv)
        {
            return E.Contains(equiv);
        }
    }

    public abstract class PowerSetStateBuilder
    {
        public abstract int MakePowerSetState(IEnumerable<int> members);

        public abstract IEnumerable<int> GetMembers(int powersetstate);

        public abstract bool IsMember(int elem, int powersetstate);

        public static PowerSetStateBuilder Create(int[] states)
        {
            if (states.Length <= 31)
                return new DfaStateBuilder32(states);
            if (states.Length <= 64)
                return new DfaStateBuilder64(states);
            return new DfaStateBuilderGeneral();
        }
    }

    internal class DfaStateBuilder32 : PowerSetStateBuilder
    {
        int[] nfaStates;
        Dictionary<int, int> nfaStateToBitMap = new Dictionary<int, int>();

        internal DfaStateBuilder32(int[] nfaStates)
        {
            this.nfaStates = nfaStates;
            nfaStateToBitMap = new Dictionary<int, int>(nfaStates.Length);
            int b = 1;
            for (int i = 0; i < nfaStates.Length; i++)
                nfaStateToBitMap[nfaStates[i]] = (b << i);
        }

        public override int MakePowerSetState(IEnumerable<int> someNfaStates)
        {
            int dfaState = 0;
            foreach (int nfaState in someNfaStates)
                dfaState = dfaState | nfaStateToBitMap[nfaState];
            return dfaState;
        }

        public override IEnumerable<int> GetMembers(int dfaState)
        {
            if (dfaState == 0)
                yield break;

            int b = 1;
            for (int i = 0; i < nfaStates.Length; i++)
            {
                if ((dfaState & b) != 0) //checks that the i'th bit is 1
                    yield return nfaStates[i];
                b <<= 1;
            }
        }

        public override bool IsMember(int state, int dfaState)
        {
            int bitmap = nfaStateToBitMap[state];
            if ((dfaState & bitmap) == 0)
                return false;
            else
                return true;
        }
    }

    internal class DfaStateBuilder64 : PowerSetStateBuilder
    {
        int[] nfaStates;
        Dictionary<int, long> nfaStateToBitMap = new Dictionary<int, long>();

        Dictionary<long, int> actualDFAstateMap = new Dictionary<long, int>();
        Dictionary<int, long> reverseActualDFAstateMap = new Dictionary<int, long>();

        internal DfaStateBuilder64(int[] nfaStates)
        {
            this.nfaStates = nfaStates;
            nfaStateToBitMap = new Dictionary<int, long>(nfaStates.Length);
            long b = 1;
            for (int i = 0; i < nfaStates.Length; i++)
                nfaStateToBitMap[nfaStates[i]] = (b << i);
        }

        public override int MakePowerSetState(IEnumerable<int> someNfaStates)
        {
            long dfaState = 0;
            foreach (int nfaState in someNfaStates)
                dfaState = dfaState | nfaStateToBitMap[nfaState];
            if (dfaState == 0)
                return 0;

            int actualDFAstate;
            if (actualDFAstateMap.TryGetValue(dfaState, out actualDFAstate))
                return actualDFAstate;

            actualDFAstate = actualDFAstateMap.Count + 1;
            actualDFAstateMap[dfaState] = actualDFAstate;
            reverseActualDFAstateMap[actualDFAstate] = dfaState;
            return actualDFAstate;
        }

        public override IEnumerable<int> GetMembers(int dfaState)
        {
            if (dfaState == 0)
                yield break;

            long dfaState64 = reverseActualDFAstateMap[dfaState];
            long b = 1;
            for (int i = 0; i < nfaStates.Length; i++)
            {
                if ((dfaState64 & b) != 0) //checks that the i'th bit is 1
                    yield return nfaStates[i];
                b <<= 1;
            }
        }

        public override bool IsMember(int state, int dfaState)
        {
            if (dfaState == 0)
                return false;

            long dfaState64 = reverseActualDFAstateMap[dfaState];
            long bitmap = nfaStateToBitMap[state];
            if ((dfaState64 & bitmap) == 0)
                return false;
            else
                return true;
        }
    }

    internal class DfaStateBuilderGeneral : PowerSetStateBuilder
    {
        Dictionary<IntSet, int> dfaStateIdMap = new Dictionary<IntSet, int>();
        Dictionary<int, IntSet> nfaLookup = new Dictionary<int, IntSet>();

        internal DfaStateBuilderGeneral() { }

        public override int MakePowerSetState(IEnumerable<int> someNfaStates)
        {
            IntSet nfaStates = new IntSet(someNfaStates);
            if (nfaStates.IsEmpty)
                return 0;

            int dfaStateId;
            if (dfaStateIdMap.TryGetValue(nfaStates, out dfaStateId))
                return dfaStateId;
            dfaStateId = dfaStateIdMap.Count + 1;
            dfaStateIdMap[nfaStates] = dfaStateId;
            nfaLookup[dfaStateId] = nfaStates;
            return dfaStateId;
        }

        int[] nothing = new int[] {};
        public override IEnumerable<int> GetMembers(int dfaState)
        {
            if (dfaState == 0)
                return nothing;

            return nfaLookup[dfaState].EnumerateMembers();
        }

        public override bool IsMember(int state, int dfaState)
        {
            if (dfaState == 0)
                return false;

            return nfaLookup[dfaState].Contains(state);
        }
    }

    #endregion
}
<|MERGE_RESOLUTION|>--- conflicted
+++ resolved
@@ -2771,7 +2771,7 @@
             return res;
         }
 
-<<<<<<< HEAD
+
         /// <summary>
         /// Algorithm for minimizing nondeterministic SFAs based on bisimilarity of states.
         /// </summary>
@@ -2864,7 +2864,7 @@
                         LinkedListNode<SimBlock> D1node = DC.blocks.First;
                         while (D1node != null)
                         {
-                            var D1 = D1node.Value;
+                            SimBlock D1 = D1node.Value;
                             if (!D1.IsSingleton)
                             {
                                 //see if D1 can be split further wrt S\B
@@ -2920,7 +2920,7 @@
             return automIn.JoinStates(GetRepresentative, solver.MkOr);
         }
 
-
+        
         public IEnumerable<Tuple<int, T>> GetIncoming(int target)
         {
             foreach (Move<T> move in deltaInv[target])
@@ -3102,17 +3102,180 @@
             }
         }
 
-        internal class Block : IEnumerable<int>
-        {
-            int representative = -1;
-            bool reprChosen = false;
-            protected HashSet<int> set;
-=======
+        internal class SimBlock : Block
+        {
+            Dictionary<int, MultiSet> incoming = new Dictionary<int,MultiSet>();
+            Func<int, IEnumerable<Tuple<int,T>>> GetIncomingMoves;
+            MultiSetBuilder msb;
+
+            internal Dictionary<int, MultiSet> Incoming
+            {
+                get
+                {
+                    if (incoming == null)
+                    {
+                        incoming = new Dictionary<int, MultiSet>();
+                        foreach (int q in this.set)
+                            foreach (var pair in GetIncomingMoves(q))
+                            {
+                                MultiSet ms;
+                                if (incoming.TryGetValue(pair.Item1, out ms))
+                                    ms = ms.AddOne(pair.Item2);
+                                else
+                                    ms = msb.CreateOne(pair.Item2);
+                                incoming[q] = ms;
+                            }
+                    }
+                    return incoming;
+                }
+            }
+
+            internal SimBlockContainer container;
+
+            internal SimBlock(MultiSetBuilder msb, Func<int, IEnumerable<Tuple<int, T>>> GetIncomingMoves, SimBlockContainer container, IEnumerable<int> states)
+                : base(states)
+            {
+                this.msb = msb;
+                this.GetIncomingMoves = GetIncomingMoves;
+                this.container = container;
+            }
+
+            internal SimBlock(MultiSetBuilder msb, Func<int, IEnumerable<Tuple<int, T>>> GetIncomingMoves, SimBlockContainer container)
+                : base()
+            {
+                this.msb = msb;
+                this.GetIncomingMoves = GetIncomingMoves;
+                this.container = container;
+            }
+        }
+
+        internal class SimBlockContainer
+        {
+            internal LinkedList<SimBlock> blocks = new LinkedList<SimBlock>();
+            Dictionary<int, MultiSet> incoming = new Dictionary<int, MultiSet>();
+            internal Dictionary<int, MultiSet> Incoming
+            {
+                get { return incoming; }
+                set { incoming = value; }
+            }
+            internal bool IsCompound
+            {
+                get { return blocks.Count > 1; }
+            }
+
+            internal SimBlockContainer()
+            {
+            }
+
+            internal void SetIncoming(IDictionary<int, MultiSet> multisets)
+            {
+                incoming = new Dictionary<int, MultiSet>(multisets);
+            }
+
+            internal void InitializeIncomingForRoot(Automaton<T> autom, IBooleanAlgebra<T> solver, MultiSetBuilder msb)
+            {
+                foreach (var q in autom.GetStates())
+                    //assuming the automaton is normalized, total, and clean
+                    //the total number of distinct target states from q is automaton.delta[q].Count
+                    incoming[q] = msb.CreateLeaf(autom.delta[q].Count);
+            }
+
+            /// <summary>
+            /// Container is assumed two contain at least two blocks.
+            /// </summary>
+            public SimBlock RemoveBlock()
+            {
+                SimBlock block;
+                if (blocks.First.Value.Count <= blocks.Last.Value.Count)
+                {
+                    block = blocks.First.Value;
+                    blocks.RemoveFirst();
+                }
+                else
+                {
+                    block = blocks.Last.Value;
+                    blocks.RemoveLast();
+                    
+                }
+                return block;
+            }
+
+            public SimBlock First
+            {
+                get
+                {
+                    return blocks.First.Value;
+                }
+            }
+
+            public SimBlock Last
+            {
+                get
+                {
+                    return blocks.Last.Value;
+                }
+            }
+
+            internal void Add(params SimBlock[] newBlocks)
+            {
+                for (int i = 0; i < newBlocks.Length; i++)
+                {
+                    //if (i == 0)
+                    //    incoming = new Dictionary<int, MultiSet>(newBlocks[i].incoming);
+                    //else
+                    //{
+                    //    foreach (var entry in newBlocks[i].incoming)
+                    //    {
+                    //        MultiSet ms;
+                    //        if (incoming.TryGetValue(entry.Key, out ms))
+                    //            ms = ms.Plus(entry.Value);
+                    //        else
+                    //            ms = entry.Value;
+                    //        incoming[entry.Key] = ms;
+                    //    }
+                    //}
+                    blocks.AddLast(newBlocks[i]);
+                }
+            }
+        }
+ 
+        //internal class Block : IEnumerable<int>
+        //{
+        //    int representative = -1;
+        //    bool reprChosen = false;
+        //    protected HashSet<int> set;
+
+        //    //internal void Update(Block other)
+        //    //{
+        //    //    this.set = other.set;
+        //    //    reprChosen = false;
+        //    //}
+
+        //    internal Block() : base()
+        //    {
+        //        set = new HashSet<int>();
+        //    }
+
+        //    internal bool IsSingleton
+        //    {
+        //        get
+        //        {
+        //            return set.Count == 1;
+        //        }
+        //    }
+
+        //    //internal Block(HashSet<int> set) 
+        //    //{
+        //    //    this.set = set;
+        //    //}
+
+        //    //internal bool IsEmpty
+
+
         public Dictionary<int, Block> GetStateEquivalenceClasses(IBooleanAlgebra<T> solver, bool makeTotal = true)
         {
             if (IsEmpty)
                 throw new AutomataException(AutomataExceptionKind.AutomatonInvalidInput);
->>>>>>> 7c968b8c
 
             if (this == Epsilon)
                 throw new AutomataException(AutomataExceptionKind.AutomatonInvalidInput);
@@ -3122,43 +3285,14 @@
 
             var fa = makeTotal ? this.MakeTotal(solver) : this;
 
-<<<<<<< HEAD
-            //internal void Update(Block other)
-            //{
-            //    this.set = other.set;
-            //    reprChosen = false;
-            //}
-
-            internal Block() : base()
-            {
-                set = new HashSet<int>();
-            }
-=======
             var finalBlock = new Block(fa.GetFinalStates());
             var nonfinalBlock = new Block(fa.GetNonFinalStates());
             var Blocks = new Dictionary<int, Block>();
             foreach (var q in fa.GetFinalStates()) Blocks[q] = finalBlock;
             foreach (var q in fa.GetNonFinalStates()) Blocks[q] = nonfinalBlock;
->>>>>>> 7c968b8c
 
             var W = new BlockStack();
 
-<<<<<<< HEAD
-            internal bool IsSingleton
-            {
-                get
-                {
-                    return set.Count == 1;
-                }
-            }
-
-            //internal Block(HashSet<int> set) 
-            //{
-            //    this.set = set;
-            //}
-
-            internal bool IsEmpty
-=======
             if (makeTotal)
             {
                 if (nonfinalBlock.Count < finalBlock.Count)
@@ -3167,7 +3301,7 @@
                     W.Push(finalBlock);
             }
             else
->>>>>>> 7c968b8c
+
             {
                 // This version should work when you don't want to make the automaton total
                 W.Push(nonfinalBlock);
@@ -3329,147 +3463,6 @@
             //return res;
         }
 
-<<<<<<< HEAD
-        internal class SimBlock : Block
-        {
-            Dictionary<int, MultiSet> incoming = new Dictionary<int,MultiSet>();
-            Func<int, IEnumerable<Tuple<int,T>>> GetIncomingMoves;
-            MultiSetBuilder msb;
-
-            internal Dictionary<int, MultiSet> Incoming
-            {
-                get
-                {
-                    if (incoming == null)
-                    {
-                        incoming = new Dictionary<int, MultiSet>();
-                        foreach (int q in this.set)
-                            foreach (var pair in GetIncomingMoves(q))
-                            {
-                                MultiSet ms;
-                                if (incoming.TryGetValue(pair.Item1, out ms))
-                                    ms = ms.AddOne(pair.Item2);
-                                else
-                                    ms = msb.CreateOne(pair.Item2);
-                                incoming[q] = ms;
-                            }
-                    }
-                    return incoming;
-                }
-            }
-
-            internal SimBlockContainer container;
-
-            internal SimBlock(MultiSetBuilder msb, Func<int, IEnumerable<Tuple<int, T>>> GetIncomingMoves, SimBlockContainer container, IEnumerable<int> states)
-                : base(states)
-            {
-                this.msb = msb;
-                this.GetIncomingMoves = GetIncomingMoves;
-                this.container = container;
-            }
-
-            internal SimBlock(MultiSetBuilder msb, Func<int, IEnumerable<Tuple<int, T>>> GetIncomingMoves, SimBlockContainer container)
-                : base()
-            {
-                this.msb = msb;
-                this.GetIncomingMoves = GetIncomingMoves;
-                this.container = container;
-            }
-        }
-
-        internal class SimBlockContainer
-        {
-            internal LinkedList<SimBlock> blocks = new LinkedList<SimBlock>();
-            Dictionary<int, MultiSet> incoming = new Dictionary<int, MultiSet>();
-            internal Dictionary<int, MultiSet> Incoming
-            {
-                get { return incoming; }
-                set { incoming = value; }
-            }
-            internal bool IsCompound
-            {
-                get { return blocks.Count > 1; }
-            }
-
-            internal SimBlockContainer()
-            {
-            }
-
-            internal void SetIncoming(IDictionary<int, MultiSet> multisets)
-            {
-                incoming = new Dictionary<int, MultiSet>(multisets);
-            }
-
-            internal void InitializeIncomingForRoot(Automaton<T> autom, IBooleanAlgebra<T> solver, MultiSetBuilder msb)
-            {
-                foreach (var q in autom.GetStates())
-                    //assuming the automaton is normalized, total, and clean
-                    //the total number of distinct target states from q is automaton.delta[q].Count
-                    incoming[q] = msb.CreateLeaf(autom.delta[q].Count);
-            }
-
-            /// <summary>
-            /// Container is assumed two contain at least two blocks.
-            /// </summary>
-            public SimBlock RemoveBlock()
-            {
-                SimBlock block;
-                if (blocks.First.Value.Count <= blocks.Last.Value.Count)
-                {
-                    block = blocks.First.Value;
-                    blocks.RemoveFirst();
-                }
-                else
-                {
-                    block = blocks.Last.Value;
-                    blocks.RemoveLast();
-                    
-                }
-                return block;
-            }
-
-            public SimBlock First
-            {
-                get
-                {
-                    return blocks.First.Value;
-                }
-            }
-
-            public SimBlock Last
-            {
-                get
-                {
-                    return blocks.Last.Value;
-                }
-            }
-
-            internal void Add(params SimBlock[] newBlocks)
-            {
-                for (int i = 0; i < newBlocks.Length; i++)
-                {
-                    //if (i == 0)
-                    //    incoming = new Dictionary<int, MultiSet>(newBlocks[i].incoming);
-                    //else
-                    //{
-                    //    foreach (var entry in newBlocks[i].incoming)
-                    //    {
-                    //        MultiSet ms;
-                    //        if (incoming.TryGetValue(entry.Key, out ms))
-                    //            ms = ms.Plus(entry.Value);
-                    //        else
-                    //            ms = entry.Value;
-                    //        incoming[entry.Key] = ms;
-                    //    }
-                    //}
-                    blocks.AddLast(newBlocks[i]);
-                }
-            }
-        }
-=======
-
->>>>>>> 7c968b8c
-
         private string PrintStack(Stack<Part> W)
         {
             string w = "(";
@@ -4114,7 +4107,7 @@
     {
         int representative = -1;
         bool reprChosen = false;
-        HashSet<int> set;
+        internal HashSet<int> set;
 
         public int GetRepresentative()
         {
@@ -4172,6 +4165,11 @@
         internal bool IsEmpty
         {
             get { return set.Count == 0; }
+        }
+
+        internal bool IsSingleton
+        {
+            get { return set.Count == 1; }
         }
 
         internal int Count
